language: cpp
compiler:
  - gcc
  - clang
before_script:
 - git describe --always --dirty=+
 - sudo /sbin/ip addr add 10.0.3.0/24 dev lo
 - sudo /sbin/ip addr add 1.2.3.4/32 dev lo
 - sudo rm -f /etc/apt/sources.list.d/travis_ci_zeromq3-source.list
 - sudo add-apt-repository -y ppa:ubuntu-toolchain-r/test
<<<<<<< HEAD
 - sudo apt-add-repository -y ppa:linuxjedi/ppa
=======
>>>>>>> f0f40bac
 - sudo add-apt-repository -y ppa:boost-latest/ppa
 - sudo apt-get update -qq
 - sudo apt-get -qq install g++-4.8
 - sudo update-alternatives --install /usr/bin/g++ g++ /usr/bin/g++-4.8 90
 - sudo apt-get install --quiet --quiet --no-install-recommends
     alien
     authbind
     bc
     bind9utils
     cmake
     daemontools
     dnsutils
     faketime
     geoip-database
     ldnsutils
<<<<<<< HEAD
     libboost1.55-all-dev
=======
     boost1.55
>>>>>>> f0f40bac
     libbotan1.10-dev
     libcdb-dev
     libcurl4-openssl-dev
     libldap2-dev
     liblua5.1-posix1
     libnet-dns-perl
     libopendbx1-dev
     libopendbx1-sqlite3
     libp11-kit-dev
     libssl-dev
     libtolua-dev
     libtool
     links  
     moreutils
     p11-kit
     pkg-config
     python-virtualenv
     rpm
     ruby-json
     ruby-sqlite3
     ruby1.9.1
     rubygems
     socat
     softhsm
     time
     unbound-host
     xmlto
 - sudo sh -c 'sed s/precise/trusty/g /etc/apt/sources.list > /etc/apt/sources.list.d/trusty.list'
 - sudo apt-get update --quiet --quiet
 - sudo apt-get install --quiet --quiet liblmdb0 liblmdb-dev lmdb-utils libyaml-cpp-dev libzmq3-dev pandoc libgeoip-dev
 - sudo pip install pandocfilters==1.2.3 mkdocs==0.14 linkchecker==9.3 click==5.1
 - sudo update-alternatives --set ruby /usr/bin/ruby1.9.1
 - sudo touch /etc/authbind/byport/53
 - sudo chmod 755 /etc/authbind/byport/53
 - sudo add-apt-repository -y ppa:webupd8team/java
 - sudo apt-get update -qq
 - cd ..
 - sudo service cassandra stop
 - wget http://archive.apache.org/dist/cassandra/2.1.9/apache-cassandra-2.1.9-bin.tar.gz
 - sudo rm -rf /usr/local/cassandra/*
 - sudo rm -rf /var/lib/cassandra/*
 - sudo tar -xzf apache-cassandra-2.1.9-bin.tar.gz -C /usr/local/cassandra/ --strip-components=1
 - cat /usr/local/cassandra/conf/cassandra.yaml | sed -e "s/AllowAllAuthenticator/PasswordAuthenticator/" >  cassandra.yaml
 - cat cassandra.yaml | sed -e "s/localhost/127.0.0.1/g" >  cassandra.yaml.new
 - sudo mv cassandra.yaml.new /usr/local/cassandra/conf/cassandra.yaml
 - cat /etc/init.d/cassandra | sed -e "s/apache-cassandra-2.0.9.jar/apache-cassandra-2.1.9.jar/g" >  cassandra
 - sudo mv cassandra /etc/init.d/cassandra
 - sudo chmod 755 /etc/init.d/cassandra
 - cat /usr/local/cassandra/conf/cassandra-env.sh | sed "s/\${MAX_HEAP_SIZE}/512M/g" > cassandra-env.sh1
 - cat cassandra-env.sh1 | sed "s/\${HEAP_NEWSIZE}/32M/g" > cassandra-env.sh2
 - sudo mv cassandra-env.sh2 /usr/local/cassandra/conf/cassandra-env.sh
 - rm -rf cassandra-env.sh1
  #The restart script of cassandra is broken. 
 - sudo service cassandra stop
 - sudo service cassandra start
 - sleep 20
 - wget http://downloads.datastax.com/cpp-driver/ubuntu/12.04/libuv_1.4.2-1_amd64.deb
 - sudo dpkg -i libuv_1.4.2-1_amd64.deb
 - wget http://downloads.datastax.com/cpp-driver/ubuntu/12.04/libuv-dev_1.4.2-1_amd64.deb
 - sudo dpkg -i libuv-dev_1.4.2-1_amd64.deb
 - wget http://downloads.datastax.com/cpp-driver/ubuntu/12.04/cassandra-cpp-driver_2.1.0-1_amd64.deb
 - sudo dpkg -i cassandra-cpp-driver_2.1.0-1_amd64.deb
 - wget http://downloads.datastax.com/cpp-driver/ubuntu/12.04/cassandra-cpp-driver-dev_2.1.0-1_amd64.deb
 - sudo dpkg -i cassandra-cpp-driver-dev_2.1.0-1_amd64.deb
 - sudo ln -s /usr/lib/x86_64-linux-gnu/libcassandra.so.2.1.0 /usr/lib/libcassandra.so
 - sudo ln -s /usr/lib/x86_64-linux-gnu/libcassandra_static.a /usr/lib/libcassandra_static.a
 - wget ftp://ftp.nominum.com/pub/nominum/dnsperf/2.0.0.0/dnsperf-2.0.0.0-1-rhel-6-x86_64.tar.gz
 - tar xzvf dnsperf-2.0.0.0-1-rhel-6-x86_64.tar.gz
 - fakeroot alien --to-deb dnsperf-2.0.0.0-1/dnsperf-2.0.0.0-1.el6.x86_64.rpm
 - sudo dpkg -i dnsperf_2.0.0.0-2_amd64.deb
 - cd pdns
 - cd modules/cassandrabackend
 - echo `echo "source 'script.cql';" | /usr/local/cassandra/bin/cqlsh -u cassandra -p cassandra  > script_install.log 2>&1`
 - cat script_install.log
 - sudo rm -rf script_install.log
 - cd test
 - echo `echo "source 'testdata.cql';" | /usr/local/cassandra/bin/cqlsh -u pdns -p pdns -k pdns > testdata_install.log 2>&1`
 - cat testdata_install.log
 - sudo rm -rf testdata_install.log
 - sudo iptables -F
 - sudo service cassandra stop
 - cd ../../../..
 - wget https://xs.powerdns.com/tmp/libsodium_1.0.2-1_amd64.deb
 - sudo dpkg -i libsodium_1.0.2-1_amd64.deb
 - sudo mv /usr/local/lib/libsodium.* /usr/lib
 - wget http://s3.amazonaws.com/alexa-static/top-1m.csv.zip
 - unzip top-1m.csv.zip -d ./pdns/regression-tests
 - cd pdns
 - travis_retry gem install bundler --no-rdoc --no-ri
 - cd modules/remotebackend
 - travis_retry ruby -S bundle install
 - cd ../..
 - sudo mkdir -p /etc/pkcs11/modules/
 - sudo cp -f regression-tests/softhsm.mod /etc/pkcs11/modules/softhsm
 - sudo cp -f regression-tests/softhsm.conf /etc/softhsm/softhsm.conf
 - sudo chmod 0755 /etc/softhsm/
 - sudo chmod 0644 /etc/softhsm/softhsm.conf
 - sudo chmod 0777 /var/lib/softhsm
 - p11-kit -l # ensure it's ok
script:
 - ./bootstrap
#DNSName     --with-dynmodules='bind gmysql gpgsql gsqlite3 mydns tinydns remote random opendbx ldap lmdb lua'
#Build without --enable-botan1.10 option, Botan/SoftHSM conflict #2496
 - ./configure
<<<<<<< HEAD
     --with-dynmodules='bind gmysql gpgsql gsqlite3 mydns tinydns pipe remote random opendbx ldap lua cassandra'
=======
     --with-dynmodules='bind gmysql geoip gpgsql gsqlite3 mydns tinydns pipe remote random opendbx ldap lua'
>>>>>>> f0f40bac
     --with-modules=''
     --with-sqlite3
     --enable-unit-tests
     --enable-remotebackend-zeromq
     --enable-libsodium
     --enable-experimental-pkcs11
     --enable-tools
     --disable-silent-rules
     --disable-dependency-tracking
 - make -k dist
 - make -k -j 4
 - cd docs
 - sudo pwd
 - make check-links
 - cd ..
 - make -k install DESTDIR=/tmp/pdns-install-dir
 - find /tmp/pdns-install-dir -ls
 - make -j 1 check
 - test -f pdns/test-suite.log && cat pdns/test-suite.log || true
 - test -f modules/remotebackend/test-suite.log && cat modules/remotebackend/test-suite.log || true
# DNSName: - make -k -C pdns $(grep '(EXEEXT):' pdns/Makefile | cut -f1 -d\$ | grep -E -v 'dnsdist|calidns')
 - make -k -C pdns $(grep '(EXEEXT):' pdns/Makefile | cut -f1 -d\$ | grep -E -v 'dnsdist|calidns|zone2lmdb|speedtest')
 - cd pdns
 - make -k -j 4 pdns_recursor
 - rm -f pdns_recursor
 - ./pdnssec test-algorithms
 - cd ..
 - ./build-scripts/dist-recursor
 - cd pdns/pdns-recursor-*/
 - ./configure
 - make -k -j 1
 - cd ..
 - ln -s pdns-recursor*/pdns_recursor .
 - cd ..
 - ./build-scripts/dist-dnsdist
 - cd pdns/dnsdistdist
 - tar xf dnsdist*.tar.bz2
 - cd dnsdist-*
 - ./configure
 - make -k -j 1
 - cd ..
 - rm -rf dnsdist-*/
 - cd ../../
 - cd regression-tests.recursor
 - cp vars.sample vars
 - ./config.sh
 - ./start.sh
 - sleep 3
 - svstat configs/*
 - ./runtests
#DNSName - test ! -s ./failed_tests
 - ./stop.sh
 - sleep 3
 - ./clean.sh
#DNSName - cd ../regression-tests.api
#DNSName - ./runtests authoritative
#DNSName - ./runtests recursor
 - cd ../regression-tests
 - touch tests/verify-dnssec-zone/allow-missing
 - touch tests/verify-dnssec-zone/skip.nsec3 # some (travis) tools in this test are unable to handle nsec3 zones
 - touch tests/verify-dnssec-zone/skip.optout
 - export geoipregion=oc geoipregionip=1.2.3.4
 - ./timestamp ./start-test-stop 5300 bind-both
 - ./timestamp ./start-test-stop 5300 bind-dnssec-both
 - ./timestamp ./start-test-stop 5300 bind-dnssec-pkcs11
 - ./timestamp ./start-test-stop 5300 bind-dnssec-nsec3-both
 - ./timestamp ./start-test-stop 5300 bind-dnssec-nsec3-optout-both
 - ./timestamp ./start-test-stop 5300 bind-dnssec-nsec3-narrow
 - ./timestamp ./start-test-stop 5300 bind-hybrid-nsec3
 - ./timestamp ./start-test-stop 5300 geoipbackend
 - ./timestamp ./start-test-stop 5300 geoipbackend-nsec3-narrow
 - ./timestamp ./start-test-stop 5300 gmysql-nodnssec-both
 - ./timestamp ./start-test-stop 5300 gmysql-both
 - ./timestamp ./start-test-stop 5300 gmysql-nsec3-both
 - ./timestamp ./start-test-stop 5300 gmysql-nsec3-optout-both
 - ./timestamp ./start-test-stop 5300 gmysql-nsec3-narrow
 - ./timestamp ./start-test-stop 5300 gpgsql-nodnssec-both
 - ./timestamp ./start-test-stop 5300 gpgsql-both
 - ./timestamp ./start-test-stop 5300 gpgsql-nsec3-both
 - ./timestamp ./start-test-stop 5300 gpgsql-nsec3-optout-both
 - ./timestamp ./start-test-stop 5300 gpgsql-nsec3-narrow
 - ./timestamp ./start-test-stop 5300 gsqlite3-nodnssec-both
 - ./timestamp ./start-test-stop 5300 gsqlite3-both
 - ./timestamp ./start-test-stop 5300 gsqlite3-nsec3-both
 - ./timestamp ./start-test-stop 5300 gsqlite3-nsec3-optout-both
 - ./timestamp ./start-test-stop 5300 gsqlite3-nsec3-narrow
#DNSName - ./timestamp ./start-test-stop 5300 lmdb-nodnssec
 - ./timestamp ./start-test-stop 5300 mydns
 - ./timestamp ./start-test-stop 5300 opendbx-sqlite3
 - travis_retry ./timestamp timeout 120s ./start-test-stop 5300 remotebackend-pipe
 - travis_retry ./timestamp timeout 120s ./start-test-stop 5300 remotebackend-pipe-dnssec
 - travis_retry ./timestamp timeout 120s ./start-test-stop 5300 remotebackend-unix
 - travis_retry ./timestamp timeout 120s ./start-test-stop 5300 remotebackend-unix-dnssec
 - travis_retry ./timestamp timeout 120s ./start-test-stop 5300 remotebackend-http
 - travis_retry ./timestamp timeout 120s ./start-test-stop 5300 remotebackend-http-dnssec
 - travis_retry ./timestamp timeout 120s ./start-test-stop 5300 remotebackend-zeromq
 - travis_retry ./timestamp timeout 120s ./start-test-stop 5300 remotebackend-zeromq-dnssec
 - ./timestamp ./start-test-stop 5300 tinydns
 # Cassandra uses lot of memory resources.Its better to turn this on only before the test. Otherwise OOM killer kills it.
 - sudo service cassandra start
 - sleep 20
 - ./timestamp ./start-test-stop 5300 cassandra
 - rm -f tests/verify-dnssec-zone/allow-missing
 - rm -f tests/verify-dnssec-zone/skip.nsec3
 - rm -f tests/verify-dnssec-zone/skip.optout
 - THRESHOLD=90 TRACE=no ./timestamp ./recursor-test 5300
 - cd ../regression-tests.nobackend/
 - ./runtests
 - test ! -s ./failed_tests
 - cd ..
 - git status
 - git status | grep -q clean
notifications:
  irc:
    channels:
      - "irc.oftc.net#powerdns-dev"
    template:
      - "%{author} @ %{repository} / %{branch} - Build:#%{build_number} : %{message} - Changes: %{compare_url} - Build details: %{build_url}"
    use_notice: true
    skip_join: true<|MERGE_RESOLUTION|>--- conflicted
+++ resolved
@@ -8,10 +8,7 @@
  - sudo /sbin/ip addr add 1.2.3.4/32 dev lo
  - sudo rm -f /etc/apt/sources.list.d/travis_ci_zeromq3-source.list
  - sudo add-apt-repository -y ppa:ubuntu-toolchain-r/test
-<<<<<<< HEAD
  - sudo apt-add-repository -y ppa:linuxjedi/ppa
-=======
->>>>>>> f0f40bac
  - sudo add-apt-repository -y ppa:boost-latest/ppa
  - sudo apt-get update -qq
  - sudo apt-get -qq install g++-4.8
@@ -27,11 +24,7 @@
      faketime
      geoip-database
      ldnsutils
-<<<<<<< HEAD
-     libboost1.55-all-dev
-=======
      boost1.55
->>>>>>> f0f40bac
      libbotan1.10-dev
      libcdb-dev
      libcurl4-openssl-dev
@@ -136,11 +129,7 @@
 #DNSName     --with-dynmodules='bind gmysql gpgsql gsqlite3 mydns tinydns remote random opendbx ldap lmdb lua'
 #Build without --enable-botan1.10 option, Botan/SoftHSM conflict #2496
  - ./configure
-<<<<<<< HEAD
-     --with-dynmodules='bind gmysql gpgsql gsqlite3 mydns tinydns pipe remote random opendbx ldap lua cassandra'
-=======
-     --with-dynmodules='bind gmysql geoip gpgsql gsqlite3 mydns tinydns pipe remote random opendbx ldap lua'
->>>>>>> f0f40bac
+     --with-dynmodules='bind gmysql geoip gpgsql gsqlite3 mydns tinydns pipe remote random opendbx ldap lua cassandra'
      --with-modules=''
      --with-sqlite3
      --enable-unit-tests
