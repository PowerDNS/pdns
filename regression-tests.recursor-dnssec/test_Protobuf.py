--- conflicted
+++ resolved
@@ -225,11 +225,10 @@
         self.assertTrue(msg.response.HasField('rcode'))
         self.assertTrue(msg.response.HasField('queryTimeSec'))
 
-<<<<<<< HEAD
     def checkProtobufIncomingNetworkErrorResponse(self, msg, protocol, response, initiator='127.0.0.1'):
         self.checkProtobufIncomingResponse(msg, protocol, response, initiator, length=0)
         self.assertEquals(msg.response.rcode, 65536)
-=======
+
     def checkProtobufIdentity(self, msg, requestorId, deviceId, deviceName):
         self.assertTrue(msg.HasField('requestorId'))
         self.assertTrue(msg.HasField('deviceId'))
@@ -237,7 +236,6 @@
         self.assertEquals(msg.requestorId, requestorId)
         self.assertEquals(msg.deviceId, deviceId)
         self.assertEquals(msg.deviceName, deviceName)
->>>>>>> 2fec2101
 
     @classmethod
     def setUpClass(cls):
