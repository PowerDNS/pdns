--- conflicted
+++ resolved
@@ -79,12 +79,9 @@
     }
     std::string getKindToString() const;
     DNSRecord getCustomRecord(const DNSName& qname) const;
-<<<<<<< HEAD
     DNSRecord getRecord(const DNSName& qname) const;
 
     PolicyKind d_kind;
-=======
->>>>>>> 924d1e95
     std::shared_ptr<DNSRecordContent> d_custom;
     std::shared_ptr<std::string> d_name;
     PolicyKind d_kind;
