--- conflicted
+++ resolved
@@ -434,27 +434,13 @@
     throttle_t throttle;
     fails_t fails;
     domainmap_t* domainmap;
-    map<string,bool> dnssecmap;
+    map<DNSName, bool> dnssecmap;
   };
 
 private:
   struct GetBestNSAnswer;
   int doResolveAt(set<DNSName> nameservers, DNSName auth, bool flawedNSSet, const DNSName &qname, const QType &qtype, vector<DNSResourceRecord>&ret,
         	  int depth, set<GetBestNSAnswer>&beenthere);
-<<<<<<< HEAD
-  int doResolve(const string &qname, const QType &qtype, vector<DNSResourceRecord>&ret, int depth, set<GetBestNSAnswer>& beenthere);
-  bool doOOBResolve(const string &qname, const QType &qtype, vector<DNSResourceRecord>&ret, int depth, int &res);
-  domainmap_t::const_iterator getBestAuthZone(string* qname);
-  bool doCNAMECacheCheck(const string &qname, const QType &qtype, vector<DNSResourceRecord>&ret, int depth, int &res);
-  bool doCacheCheck(const string &qname, const QType &qtype, vector<DNSResourceRecord>&ret, int depth, int &res);
-  void getBestNSFromCache(const string &qname, const QType &qtype, set<DNSResourceRecord>&bestns, bool* flawedNSSet, int depth, set<GetBestNSAnswer>& beenthere);
-  string getBestNSNamesFromCache(const string &qname, const QType &qtype, set<string, CIStringCompare>& nsset, bool* flawedNSSet, int depth, set<GetBestNSAnswer>&beenthere);
-
-  inline vector<string> shuffleInSpeedOrder(set<string, CIStringCompare> &nameservers, const string &prefix);
-  bool moreSpecificThan(const string& a, const string &b);
-  vector<ComboAddress> getAddrs(const string &qname, int depth, set<GetBestNSAnswer>& beenthere);
-
-=======
   int doResolve(const DNSName &qname, const QType &qtype, vector<DNSResourceRecord>&ret, int depth, set<GetBestNSAnswer>& beenthere);
   bool doOOBResolve(const DNSName &qname, const QType &qtype, vector<DNSResourceRecord>&ret, int depth, int &res);
   domainmap_t::const_iterator getBestAuthZone(DNSName* qname);
@@ -466,7 +452,6 @@
   inline vector<DNSName> shuffleInSpeedOrder(set<DNSName> &nameservers, const string &prefix);
   bool moreSpecificThan(const DNSName& a, const DNSName &b);
   vector<ComboAddress> getAddrs(const DNSName &qname, int depth, set<GetBestNSAnswer>& beenthere);
->>>>>>> b9e96b63
 private:
   ostringstream d_trace;
   shared_ptr<RecursorLua> d_pdl;
