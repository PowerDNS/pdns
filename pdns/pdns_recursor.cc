/*
    PowerDNS Versatile Database Driven Nameserver
    Copyright (C) 2003 - 2013  PowerDNS.COM BV

    This program is free software; you can redistribute it and/or modify
    it under the terms of the GNU General Public License version 2 
    as published by the Free Software Foundation

    Additionally, the license of this program contains a special
    exception which allows to distribute the program in binary form when
    it is linked against OpenSSL.

    This program is distributed in the hope that it will be useful,
    but WITHOUT ANY WARRANTY; without even the implied warranty of
    MERCHANTABILITY or FITNESS FOR A PARTICULAR PURPOSE.  See the
    GNU General Public License for more details.

    You should have received a copy of the GNU General Public License
    along with this program; if not, write to the Free Software
    Foundation, Inc., 51 Franklin St, Fifth Floor, Boston, MA  02110-1301  USA
*/

#include <netdb.h>
#include <sys/stat.h>
#include <unistd.h>
#include <boost/foreach.hpp>
#include "json_ws.hh"
#include <pthread.h>
#include "recpacketcache.hh"
#include "utility.hh" 
#include "dns_random.hh"
#include <iostream>
#include <errno.h>
#include <map>
#include <set>
#include "recursor_cache.hh"
#include "cachecleaner.hh"
#include <stdio.h>
#include <signal.h>
#include <stdlib.h>
#include "misc.hh"
#include "mtasker.hh"
#include <utility>
#include "arguments.hh"
#include "syncres.hh"
#include <fcntl.h>
#include <fstream>
#include "sstuff.hh"
#include <boost/tuple/tuple.hpp>
#include <boost/tuple/tuple_comparison.hpp>
#include <boost/shared_array.hpp>
#include <boost/lexical_cast.hpp>
#include <boost/function.hpp>
#include <boost/algorithm/string.hpp>
#include <netinet/tcp.h>
#include "dnsparser.hh"
#include "dnswriter.hh"
#include "dnsrecords.hh"
#include "zoneparser-tng.hh"
#include "rec_channel.hh"
#include "logger.hh"
#include "iputils.hh"
#include "mplexer.hh"
#include "config.h"
#include "lua-recursor.hh"
#include "version.hh"

#ifndef RECURSOR
#include "statbag.hh"
StatBag S;
#endif

__thread FDMultiplexer* t_fdm;
__thread unsigned int t_id;
unsigned int g_maxTCPPerClient;
unsigned int g_networkTimeoutMsec;
bool g_logCommonErrors;
bool g_anyToTcp;
uint16_t g_udpTruncationThreshold;
__thread shared_ptr<RecursorLua>* t_pdl;
__thread RemoteKeeper* t_remotes;
__thread shared_ptr<Regex>* t_traceRegex;

RecursorControlChannel s_rcc; // only active in thread 0

// for communicating with our threads
struct ThreadPipeSet
{
  int writeToThread;
  int readToThread;
  int writeFromThread;
  int readFromThread;
};

vector<ThreadPipeSet> g_pipes; // effectively readonly after startup

SyncRes::domainmap_t* g_initialDomainMap; // new threads needs this to be setup

#include "namespaces.hh"

__thread MemRecursorCache* t_RC;
__thread RecursorPacketCache* t_packetCache;
RecursorStats g_stats;
bool g_quiet;

bool g_weDistributeQueries; // if true, only 1 thread listens on the incoming query sockets

static __thread NetmaskGroup* t_allowFrom;
static NetmaskGroup* g_initialAllowFrom; // new thread needs to be setup with this

NetmaskGroup* g_dontQuery;
string s_programname="recursor";

typedef vector<int> tcpListenSockets_t;
tcpListenSockets_t g_tcpListenSockets;   // shared across threads, but this is fine, never written to from a thread. All threads listen on all sockets
int g_tcpTimeout;
unsigned int g_maxMThreads;
struct timeval g_now; // timestamp, updated (too) frequently
map<int, ComboAddress> g_listenSocketsAddresses; // is shared across all threads right now

__thread MT_t* MT; // the big MTasker

unsigned int g_numThreads;

#define LOCAL_NETS "127.0.0.0/8, 10.0.0.0/8, 100.64.0.0/10, 169.254.0.0/16, 192.168.0.0/16, 172.16.0.0/12, ::1/128, fe80::/10"

//! used to send information to a newborn mthread
struct DNSComboWriter {
  DNSComboWriter(const char* data, uint16_t len, const struct timeval& now) : d_mdp(data, len), d_now(now), 
                                                                                                        d_tcp(false), d_socket(-1)
  {}
  MOADNSParser d_mdp;
  void setRemote(const ComboAddress* sa)
  {
    d_remote=*sa;
  }

  void setSocket(int sock)
  {
    d_socket=sock;
  }

  string getRemote() const
  {
    return d_remote.toString();
  }

  struct timeval d_now;
  ComboAddress d_remote;
  bool d_tcp;
  int d_socket;
  shared_ptr<TCPConnection> d_tcpConnection;
};


ArgvMap &arg()
{
  static ArgvMap theArg;
  return theArg;
}


void handleTCPClientWritable(int fd, FDMultiplexer::funcparam_t& var);

// -1 is error, 0 is timeout, 1 is success
int asendtcp(const string& data, Socket* sock) 
{
  PacketID pident;
  pident.sock=sock;
  pident.outMSG=data;
  
  t_fdm->addWriteFD(sock->getHandle(), handleTCPClientWritable, pident);
  string packet;

  int ret=MT->waitEvent(pident, &packet, g_networkTimeoutMsec);

  if(!ret || ret==-1) { // timeout
    t_fdm->removeWriteFD(sock->getHandle());
  }
  else if(packet.size() !=data.size()) { // main loop tells us what it sent out, or empty in case of an error
    return -1;
  }
  return ret;
}

void handleTCPClientReadable(int fd, FDMultiplexer::funcparam_t& var);

// -1 is error, 0 is timeout, 1 is success
int arecvtcp(string& data, int len, Socket* sock) 
{
  data.clear();
  PacketID pident;
  pident.sock=sock;
  pident.inNeeded=len;
  t_fdm->addReadFD(sock->getHandle(), handleTCPClientReadable, pident);

  int ret=MT->waitEvent(pident,&data, g_networkTimeoutMsec);
  if(!ret || ret==-1) { // timeout
    t_fdm->removeReadFD(sock->getHandle());
  }
  else if(data.empty()) {// error, EOF or other
    return -1;
  }

  return ret;
}

vector<ComboAddress> g_localQueryAddresses4, g_localQueryAddresses6; 
const ComboAddress g_local4("0.0.0.0"), g_local6("::");

//! pick a random query local address
ComboAddress getQueryLocalAddress(int family, uint16_t port)
{
  ComboAddress ret;
  if(family==AF_INET) {
    if(g_localQueryAddresses4.empty()) 
      ret = g_local4;
    else 
      ret = g_localQueryAddresses4[dns_random(g_localQueryAddresses4.size())];
    ret.sin4.sin_port = htons(port);
  }
  else {
    if(g_localQueryAddresses6.empty())
      ret = g_local6;
    else
      ret = g_localQueryAddresses6[dns_random(g_localQueryAddresses6.size())];
      
    ret.sin6.sin6_port = htons(port);
  }
  return ret;
}

void handleUDPServerResponse(int fd, FDMultiplexer::funcparam_t&);

void setSocketBuffer(int fd, int optname, uint32_t size)
{
  uint32_t psize=0;
  socklen_t len=sizeof(psize);
  
  if(!getsockopt(fd, SOL_SOCKET, optname, (char*)&psize, &len) && psize > size) {
    L<<Logger::Error<<"Not decreasing socket buffer size from "<<psize<<" to "<<size<<endl;
    return; 
  }

  if (setsockopt(fd, SOL_SOCKET, optname, (char*)&size, sizeof(size)) < 0 )
    L<<Logger::Error<<"Warning: unable to raise socket buffer size to "<<size<<": "<<strerror(errno)<<endl;
}


static void setSocketReceiveBuffer(int fd, uint32_t size)
{
  setSocketBuffer(fd, SO_RCVBUF, size);
}

static void setSocketSendBuffer(int fd, uint32_t size)
{
  setSocketBuffer(fd, SO_SNDBUF, size);
}


// you can ask this class for a UDP socket to send a query from
// this socket is not yours, don't even think about deleting it
// but after you call 'returnSocket' on it, don't assume anything anymore
class UDPClientSocks
{
  unsigned int d_numsocks;
  unsigned int d_maxsocks;
public:
  UDPClientSocks() : d_numsocks(0), d_maxsocks(5000)
  {
  }

  typedef set<int> socks_t;
  socks_t d_socks;

  // returning -1 means: temporary OS error (ie, out of files), -2 means OS error
  int getSocket(const ComboAddress& toaddr, int* fd)
  {
    *fd=makeClientSocket(toaddr.sin4.sin_family);
    if(*fd < 0) // temporary error - receive exception otherwise
      return -1;

    if(connect(*fd, (struct sockaddr*)(&toaddr), toaddr.getSocklen()) < 0) {
      int err = errno;
      //      returnSocket(*fd);
      Utility::closesocket(*fd);
      if(err==ENETUNREACH) // Seth "My Interfaces Are Like A Yo Yo" Arnold special
        return -2;
      return -1;
    }

    d_socks.insert(*fd);
    d_numsocks++;
    return 0;
  }

  void returnSocket(int fd)
  {
    socks_t::iterator i=d_socks.find(fd);
    if(i==d_socks.end()) {
      throw PDNSException("Trying to return a socket (fd="+lexical_cast<string>(fd)+") not in the pool");
    }
    returnSocketLocked(i);
  }

  // return a socket to the pool, or simply erase it
  void returnSocketLocked(socks_t::iterator& i)
  {
    if(i==d_socks.end()) {
      throw PDNSException("Trying to return a socket not in the pool");
    }
    try {
      t_fdm->removeReadFD(*i);
    }
    catch(FDMultiplexerException& e) {
      // we sometimes return a socket that has not yet been assigned to t_fdm
    }
    Utility::closesocket(*i);
    
    d_socks.erase(i++);
    --d_numsocks;
  }

  // returns -1 for errors which might go away, throws for ones that won't
  static int makeClientSocket(int family)
  {
    int ret=(int)socket(family, SOCK_DGRAM, 0);

    if(ret < 0 && errno==EMFILE) // this is not a catastrophic error
      return ret;
    
    if(ret<0) 
      throw PDNSException("Making a socket for resolver (family = "+lexical_cast<string>(family)+"): "+stringerror());

    Utility::setCloseOnExec(ret);

    int tries=10;
    while(--tries) {
      uint16_t port;
      
      if(tries==1)  // fall back to kernel 'random'
        port = 0;
      else
        port = 1025 + dns_random(64510);
      
      ComboAddress sin=getQueryLocalAddress(family, port); // does htons for us

      if (::bind(ret, (struct sockaddr *)&sin, sin.getSocklen()) >= 0) 
        break;
    }
    if(!tries)
      throw PDNSException("Resolver binding to local query client socket: "+stringerror());
    
    Utility::setNonBlocking(ret);
    return ret;
  }
};

static __thread UDPClientSocks* t_udpclientsocks;

/* these two functions are used by LWRes */
// -2 is OS error, -1 is error that depends on the remote, > 0 is success
int asendto(const char *data, int len, int flags, 
            const ComboAddress& toaddr, uint16_t id, const string& domain, uint16_t qtype, int* fd) 
{

  PacketID pident;
  pident.domain = domain;
  pident.remote = toaddr;
  pident.type = qtype;

  // see if there is an existing outstanding request we can chain on to, using partial equivalence function
  pair<MT_t::waiters_t::iterator, MT_t::waiters_t::iterator> chain=MT->d_waiters.equal_range(pident, PacketIDBirthdayCompare());

  for(; chain.first != chain.second; chain.first++) {
    if(chain.first->key.fd > -1) { // don't chain onto existing chained waiter!
      /*
      cerr<<"Orig: "<<pident.domain<<", "<<pident.remote.toString()<<", id="<<id<<endl;
      cerr<<"Had hit: "<< chain.first->key.domain<<", "<<chain.first->key.remote.toString()<<", id="<<chain.first->key.id
          <<", count="<<chain.first->key.chain.size()<<", origfd: "<<chain.first->key.fd<<endl;
      */
      chain.first->key.chain.insert(id); // we can chain
      *fd=-1;                            // gets used in waitEvent / sendEvent later on
      return 1;
    }
  }

  int ret=t_udpclientsocks->getSocket(toaddr, fd);
  if(ret < 0)
    return ret;

  pident.fd=*fd;
  pident.id=id;
  
  t_fdm->addReadFD(*fd, handleUDPServerResponse, pident);
  ret = send(*fd, data, len, 0);

  int tmp = errno;

  if(ret < 0)
    t_udpclientsocks->returnSocket(*fd);

  errno = tmp; // this is for logging purposes only
  return ret;
}

// -1 is error, 0 is timeout, 1 is success
int arecvfrom(char *data, int len, int flags, const ComboAddress& fromaddr, int *d_len, 
              uint16_t id, const string& domain, uint16_t qtype, int fd, struct timeval* now)
{
  static optional<unsigned int> nearMissLimit;
  if(!nearMissLimit) 
    nearMissLimit=::arg().asNum("spoof-nearmiss-max");

  PacketID pident;
  pident.fd=fd;
  pident.id=id;
  pident.domain=domain;
  pident.type = qtype;
  pident.remote=fromaddr;

  string packet;
  int ret=MT->waitEvent(pident, &packet, g_networkTimeoutMsec, now);

  if(ret > 0) {
    if(packet.empty()) // means "error"
      return -1; 

    *d_len=(int)packet.size();
    memcpy(data,packet.c_str(),min(len,*d_len));
    if(*nearMissLimit && pident.nearMisses > *nearMissLimit) {
      L<<Logger::Error<<"Too many ("<<pident.nearMisses<<" > "<<*nearMissLimit<<") bogus answers for '"<<domain<<"' from "<<fromaddr.toString()<<", assuming spoof attempt."<<endl;
      g_stats.spoofCount++;
      return -1;
    }
  }
  else {
    if(fd >= 0)
      t_udpclientsocks->returnSocket(fd);
  }
  return ret;
}


string s_pidfname;
static void writePid(void)
{
  ofstream of(s_pidfname.c_str(), std::ios_base::app);
  if(of)
    of<< Utility::getpid() <<endl;
  else
    L<<Logger::Error<<"Requested to write pid for "<<Utility::getpid()<<" to "<<s_pidfname<<" failed: "<<strerror(errno)<<endl;
}

typedef map<ComboAddress, uint32_t, ComboAddress::addressOnlyLessThan> tcpClientCounts_t;
tcpClientCounts_t __thread* t_tcpClientCounts;

TCPConnection::TCPConnection(int fd, const ComboAddress& addr) : d_remote(addr), d_fd(fd)
{ 
  ++s_currentConnections; 
  (*t_tcpClientCounts)[d_remote]++;
}

TCPConnection::~TCPConnection()
{
  if(Utility::closesocket(d_fd) < 0) 
    unixDie("closing socket for TCPConnection");
  if(t_tcpClientCounts->count(d_remote) && !(*t_tcpClientCounts)[d_remote]--) 
    t_tcpClientCounts->erase(d_remote);
  --s_currentConnections;
}

AtomicCounter TCPConnection::s_currentConnections; 
void handleRunningTCPQuestion(int fd, FDMultiplexer::funcparam_t& var);

void updateRcodeStats(int res)
{
  switch(res) {
  case RCode::ServFail:
    g_stats.servFails++;
    break;
  case RCode::NXDomain:
    g_stats.nxDomains++;
    break;
  case RCode::NoError:
    g_stats.noErrors++;
    break;
  }
}

void startDoResolve(void *p)
{
  DNSComboWriter* dc=(DNSComboWriter *)p;
  string loginfo="";

  try {
    loginfo=" (while setting loginfo)";
    loginfo=" ("+dc->d_mdp.d_qname+"/"+lexical_cast<string>(dc->d_mdp.d_qtype)+" from "+(dc->d_remote.toString())+")";
    uint32_t maxanswersize= dc->d_tcp ? 65535 : min((uint16_t) 512, g_udpTruncationThreshold);
    EDNSOpts edo;
    if(getEDNSOpts(dc->d_mdp, &edo) && !dc->d_tcp) {
      maxanswersize = min(edo.d_packetsize, g_udpTruncationThreshold);
    }
    
    vector<DNSResourceRecord> ret;
    vector<uint8_t> packet;

    DNSPacketWriter pw(packet, dc->d_mdp.d_qname, dc->d_mdp.d_qtype, dc->d_mdp.d_qclass); 

    pw.getHeader()->aa=0;
    pw.getHeader()->ra=1;
    pw.getHeader()->qr=1;
    pw.getHeader()->tc=0;
    pw.getHeader()->id=dc->d_mdp.d_header.id;
    pw.getHeader()->rd=dc->d_mdp.d_header.rd;

    uint32_t minTTL=std::numeric_limits<uint32_t>::max();

    SyncRes sr(dc->d_now);
    bool tracedQuery=false; // we could consider letting Lua know about this too
    bool variableAnswer = false;

    int res;

    if(dc->d_mdp.d_qtype==QType::ANY && !dc->d_tcp && g_anyToTcp) {
      pw.getHeader()->tc = 1;
      res = 0;
      variableAnswer = true;
      goto sendit;
    }

    if(t_traceRegex->get() && (*t_traceRegex)->match(dc->d_mdp.d_qname)) {
      sr.setLogMode(SyncRes::Store);
      tracedQuery=true;
    }
    
    if(!g_quiet || tracedQuery)
      L<<Logger::Warning<<t_id<<" ["<<MT->getTid()<<"] " << (dc->d_tcp ? "TCP " : "") << "question for '"<<dc->d_mdp.d_qname<<"|"
       <<DNSRecordContent::NumberToType(dc->d_mdp.d_qtype)<<"' from "<<dc->getRemote()<<endl;

    sr.setId(MT->getTid());
    if(!dc->d_mdp.d_header.rd)
      sr.setCacheOnly();


    // if there is a RecursorLua active, and it 'took' the query in preResolve, we don't launch beginResolve
    if(!t_pdl->get() || !(*t_pdl)->preresolve(dc->d_remote, g_listenSocketsAddresses[dc->d_socket], dc->d_mdp.d_qname, QType(dc->d_mdp.d_qtype), ret, res, &variableAnswer)) {
       res = sr.beginResolve(dc->d_mdp.d_qname, QType(dc->d_mdp.d_qtype), dc->d_mdp.d_qclass, ret);

      if(t_pdl->get()) {
        if(res == RCode::NoError) {
                vector<DNSResourceRecord>::const_iterator i;
                for(i=ret.begin(); i!=ret.end(); ++i) 
                  if(i->qtype.getCode() == dc->d_mdp.d_qtype && i->d_place == DNSResourceRecord::ANSWER)
                          break;
                if(i == ret.end())
                  (*t_pdl)->nodata(dc->d_remote, g_listenSocketsAddresses[dc->d_socket], dc->d_mdp.d_qname, QType(dc->d_mdp.d_qtype), ret, res, &variableAnswer);
              }
              else if(res == RCode::NXDomain)
          (*t_pdl)->nxdomain(dc->d_remote, g_listenSocketsAddresses[dc->d_socket], dc->d_mdp.d_qname, QType(dc->d_mdp.d_qtype), ret, res, &variableAnswer);
      
      (*t_pdl)->postresolve(dc->d_remote, g_listenSocketsAddresses[dc->d_socket], dc->d_mdp.d_qname, QType(dc->d_mdp.d_qtype), ret, res, &variableAnswer);
      }
    }
    
<<<<<<< HEAD
    if(res == RecursorBehaviour::DROP) {
=======
    if(res == RecursorBehavior::DROP) {
>>>>>>> 18585571
      delete dc;
      dc=0;
      return;
    }  
<<<<<<< HEAD
    if(tracedQuery || res == RecursorBehaviour::PASS || res == RCode::ServFail || pw.getHeader()->rcode == RCode::ServFail)
=======
    if(tracedQuery || res == RecursorBehavior::PASS || res == RCode::ServFail || pw.getHeader()->rcode == RCode::ServFail)
>>>>>>> 18585571
    {
      string trace(sr.getTrace());
      if(!trace.empty()) {
        vector<string> lines;
        boost::split(lines, trace, boost::is_any_of("\n"));
        BOOST_FOREACH(const string& line, lines) {
          if(!line.empty())
            L<<Logger::Warning<< line << endl;
        }
      }
    }

<<<<<<< HEAD
    if(res == RecursorBehaviour::PASS) {
=======
    if(res == RecursorBehavior::PASS) {
>>>>>>> 18585571
      pw.getHeader()->rcode=RCode::ServFail;
      // no commit here, because no record
      g_stats.servFails++;
    }
    else {
      pw.getHeader()->rcode=res;
      updateRcodeStats(res);
      
      if(ret.size()) {
        orderAndShuffle(ret);
        
        for(vector<DNSResourceRecord>::const_iterator i=ret.begin(); i!=ret.end(); ++i) {
          pw.startRecord(i->qname, i->qtype.getCode(), i->ttl, i->qclass, (DNSPacketWriter::Place)i->d_place); 
          minTTL = min(minTTL, i->ttl);
          if(i->qtype.getCode() == QType::A) { // blast out A record w/o doing whole dnswriter thing
            uint32_t ip=0;
            IpToU32(i->content, &ip);
            pw.xfr32BitInt(htonl(ip));
          } else {
            shared_ptr<DNSRecordContent> drc(DNSRecordContent::mastermake(i->qtype.getCode(), i->qclass, i->content)); 
            drc->toPacket(pw);
          }
          if(pw.size() > maxanswersize) {
            pw.rollback();
            if(i->d_place==DNSResourceRecord::ANSWER)  // only truncate if we actually omitted parts of the answer
            {
              pw.getHeader()->tc=1;
              pw.truncate();
            }
            goto sendit; // need to jump over pw.commit
          }
        }

      pw.commit();
      }
    }
  sendit:;
    if(!dc->d_tcp) {
      sendto(dc->d_socket, (const char*)&*packet.begin(), packet.size(), 0, (struct sockaddr *)(&dc->d_remote), dc->d_remote.getSocklen());
      if(!SyncRes::s_nopacketcache && !variableAnswer ) {
        t_packetCache->insertResponsePacket(string((const char*)&*packet.begin(), packet.size()), g_now.tv_sec, 
                                           min(minTTL, 
                                               (pw.getHeader()->rcode == RCode::ServFail) ? SyncRes::s_packetcacheservfailttl : SyncRes::s_packetcachettl
                                               ) 
                                          );
      }
    }
    else {
      char buf[2];
      buf[0]=packet.size()/256;
      buf[1]=packet.size()%256;

      Utility::iovec iov[2];

      iov[0].iov_base=(void*)buf;              iov[0].iov_len=2;
      iov[1].iov_base=(void*)&*packet.begin(); iov[1].iov_len = packet.size();

      int ret=Utility::writev(dc->d_socket, iov, 2);
      bool hadError=true;

      if(ret == 0) 
        L<<Logger::Error<<"EOF writing TCP answer to "<<dc->getRemote()<<endl;
      else if(ret < 0 )  
        L<<Logger::Error<<"Error writing TCP answer to "<<dc->getRemote()<<": "<< strerror(errno) <<endl;
      else if((unsigned int)ret != 2 + packet.size())
        L<<Logger::Error<<"Oops, partial answer sent to "<<dc->getRemote()<<" for "<<dc->d_mdp.d_qname<<" (size="<< (2 + packet.size()) <<", sent "<<ret<<")"<<endl;
      else
        hadError=false;
      
      // update tcp connection status, either by closing or moving to 'BYTE0'
    
      if(hadError) {
        // no need to remove us from FDM, we weren't there
        dc->d_socket = -1;
      }
      else {
        dc->d_tcpConnection->state=TCPConnection::BYTE0;
        Utility::gettimeofday(&g_now, 0); // needs to be updated
        t_fdm->addReadFD(dc->d_socket, handleRunningTCPQuestion, dc->d_tcpConnection);
        t_fdm->setReadTTD(dc->d_socket, g_now, g_tcpTimeout);
      }
    }
    
    if(!g_quiet) {
      L<<Logger::Error<<t_id<<" ["<<MT->getTid()<<"] answer to "<<(dc->d_mdp.d_header.rd?"":"non-rd ")<<"question '"<<dc->d_mdp.d_qname<<"|"<<DNSRecordContent::NumberToType(dc->d_mdp.d_qtype);
      L<<"': "<<ntohs(pw.getHeader()->ancount)<<" answers, "<<ntohs(pw.getHeader()->arcount)<<" additional, took "<<sr.d_outqueries<<" packets, "<<
      sr.d_throttledqueries<<" throttled, "<<sr.d_timeouts<<" timeouts, "<<sr.d_tcpoutqueries<<" tcp connections, rcode="<<res<<endl;
    }

    sr.d_outqueries ? t_RC->cacheMisses++ : t_RC->cacheHits++; 
    float spent=makeFloat(sr.d_now-dc->d_now);
    if(spent < 0.001)
      g_stats.answers0_1++;
    else if(spent < 0.010)
      g_stats.answers1_10++;
    else if(spent < 0.1)
      g_stats.answers10_100++;
    else if(spent < 1.0)
      g_stats.answers100_1000++;
    else
      g_stats.answersSlow++;

    uint64_t newLat=(uint64_t)(spent*1000000);
    if(newLat < 1000000)  // outliers of several minutes exist..
      g_stats.avgLatencyUsec=(uint64_t)((1-0.0001)*g_stats.avgLatencyUsec + 0.0001*newLat);

    delete dc;
    dc=0;
  }
  catch(PDNSException &ae) {
    L<<Logger::Error<<"startDoResolve problem"<<loginfo<<": "<<ae.reason<<endl;
    delete dc;
  }
  catch(MOADNSException& e) {
    L<<Logger::Error<<"DNS parser error"<<loginfo<<": "<<dc->d_mdp.d_qname<<", "<<e.what()<<endl;
    delete dc;
  }
  catch(std::exception& e) {
    L<<Logger::Error<<"STL error"<<loginfo<<": "<<e.what()<<endl;
    delete dc;
  }
  catch(...) {
    L<<Logger::Error<<"Any other exception in a resolver context"<<loginfo<<endl;
  }
  
  g_stats.maxMThreadStackUsage = max(MT->getMaxStackUsage(), g_stats.maxMThreadStackUsage);
}

void makeControlChannelSocket(int processNum=-1)
{
  string sockname=::arg()["socket-dir"]+"/pdns_"+s_programname;
  if(processNum >= 0)
    sockname += "."+lexical_cast<string>(processNum);
  sockname+=".controlsocket";
  s_rcc.listen(sockname);
  
  int sockowner = -1;
  int sockgroup = -1;

  if (!::arg().isEmpty("socket-group"))
    sockgroup=::arg().asGid("socket-group");
  if (!::arg().isEmpty("socket-owner"))
    sockowner=::arg().asUid("socket-owner");
  
  if (sockgroup > -1 || sockowner > -1) {
    if(chown(sockname.c_str(), sockowner, sockgroup) < 0) {
      unixDie("Failed to chown control socket");
    }
  }

  // do mode change if socket-mode is given
  if(!::arg().isEmpty("socket-mode")) {
    mode_t sockmode=::arg().asMode("socket-mode");
    chmod(sockname.c_str(), sockmode);
  }
}

void handleRunningTCPQuestion(int fd, FDMultiplexer::funcparam_t& var)
{
  shared_ptr<TCPConnection> conn=any_cast<shared_ptr<TCPConnection> >(var);

  if(conn->state==TCPConnection::BYTE0) {
    int bytes=recv(conn->getFD(), conn->data, 2, 0);
    if(bytes==1)
      conn->state=TCPConnection::BYTE1;
    if(bytes==2) { 
      conn->qlen=(((unsigned char)conn->data[0]) << 8)+ (unsigned char)conn->data[1];
      conn->bytesread=0;
      conn->state=TCPConnection::GETQUESTION;
    }
    if(!bytes || bytes < 0) {
      t_fdm->removeReadFD(fd);
      return;
    }
  }
  else if(conn->state==TCPConnection::BYTE1) {
    int bytes=recv(conn->getFD(), conn->data+1, 1, 0);
    if(bytes==1) {
      conn->state=TCPConnection::GETQUESTION;
      conn->qlen=(((unsigned char)conn->data[0]) << 8)+ (unsigned char)conn->data[1];
      conn->bytesread=0;
    }
    if(!bytes || bytes < 0) {
      if(g_logCommonErrors)
        L<<Logger::Error<<"TCP client "<< conn->d_remote.toString() <<" disconnected after first byte"<<endl;
      t_fdm->removeReadFD(fd);
      return;
    }
  }
  else if(conn->state==TCPConnection::GETQUESTION) {
    int bytes=recv(conn->getFD(), conn->data + conn->bytesread, conn->qlen - conn->bytesread, 0);
    if(!bytes || bytes < 0) {
      L<<Logger::Error<<"TCP client "<< conn->d_remote.toString() <<" disconnected while reading question body"<<endl;
      t_fdm->removeReadFD(fd);
      return;
    }
    conn->bytesread+=bytes;
    if(conn->bytesread==conn->qlen) {
      t_fdm->removeReadFD(fd); // should no longer awake ourselves when there is data to read

      DNSComboWriter* dc=0;
      try {
        dc=new DNSComboWriter(conn->data, conn->qlen, g_now);
      }
      catch(MOADNSException &mde) {
        g_stats.clientParseError++; 
        if(g_logCommonErrors)
          L<<Logger::Error<<"Unable to parse packet from TCP client "<< conn->d_remote.toString() <<endl;
        return;
      }
      dc->d_tcpConnection = conn; // carry the torch
      dc->setSocket(conn->getFD()); // this is the only time a copy is made of the actual fd
      dc->d_tcp=true;
      dc->setRemote(&conn->d_remote);
      if(dc->d_mdp.d_header.qr) {
        delete dc;
        L<<Logger::Error<<"Ignoring answer on server socket!"<<endl;
        return;
      }
      if(dc->d_mdp.d_header.opcode) {
        delete dc;
        L<<Logger::Error<<"Ignoring non-query opcode on server socket!"<<endl;
        return;
      }
      else {
        ++g_stats.qcounter;
        ++g_stats.tcpqcounter;
        MT->makeThread(startDoResolve, dc); // deletes dc, will set state to BYTE0 again
        return;
      }
    }
  }
}

//! Handle new incoming TCP connection
void handleNewTCPQuestion(int fd, FDMultiplexer::funcparam_t& )
{
  ComboAddress addr;
  socklen_t addrlen=sizeof(addr);
  int newsock=(int)accept(fd, (struct sockaddr*)&addr, &addrlen);
  if(newsock>0) {
    if(MT->numProcesses() > g_maxMThreads) {
      g_stats.overCapacityDrops++;
      Utility::closesocket(newsock);
      return;
    }

    t_remotes->addRemote(addr);
    if(t_allowFrom && !t_allowFrom->match(&addr)) {
      if(!g_quiet) 
        L<<Logger::Error<<"["<<MT->getTid()<<"] dropping TCP query from "<<addr.toString()<<", address not matched by allow-from"<<endl;

      g_stats.unauthorizedTCP++;
      Utility::closesocket(newsock);
      return;
    }
    if(g_maxTCPPerClient && t_tcpClientCounts->count(addr) && (*t_tcpClientCounts)[addr] >= g_maxTCPPerClient) {
      g_stats.tcpClientOverflow++;
      Utility::closesocket(newsock); // don't call TCPConnection::closeAndCleanup here - did not enter it in the counts yet!
      return;
    }
    
    Utility::setNonBlocking(newsock);
    shared_ptr<TCPConnection> tc(new TCPConnection(newsock, addr));
    tc->state=TCPConnection::BYTE0;
    
    t_fdm->addReadFD(tc->getFD(), handleRunningTCPQuestion, tc);

    struct timeval now;
    Utility::gettimeofday(&now, 0);
    t_fdm->setReadTTD(tc->getFD(), now, g_tcpTimeout);
  }
}
 
string* doProcessUDPQuestion(const std::string& question, const ComboAddress& fromaddr, int fd)
{
  ++g_stats.qcounter;
  if(fromaddr.sin4.sin_family==AF_INET6)
     g_stats.ipv6qcounter++;

  string response;
  try {
    uint32_t age;
    if(!SyncRes::s_nopacketcache && t_packetCache->getResponsePacket(question, g_now.tv_sec, &response, &age)) {
      if(!g_quiet)
        L<<Logger::Error<<t_id<< " question answered from packet cache from "<<fromaddr.toString()<<endl;

      g_stats.packetCacheHits++;
      SyncRes::s_queries++;
      ageDNSPacket(response, age);
      sendto(fd, response.c_str(), response.length(), 0, (struct sockaddr*) &fromaddr, fromaddr.getSocklen());
      if(response.length() >= sizeof(struct dnsheader)) {
        struct dnsheader dh;
        memcpy(&dh, response.c_str(), sizeof(dh));
        updateRcodeStats(dh.rcode);
      }
      g_stats.avgLatencyUsec=(uint64_t)((1-0.0001)*g_stats.avgLatencyUsec + 0); // we assume 0 usec
      return 0;
    }
  } 
  catch(std::exception& e) {
    L<<Logger::Error<<"Error processing or aging answer packet: "<<e.what()<<endl;
    return 0;
  }
  
  
  if(MT->numProcesses() > g_maxMThreads) {
    g_stats.overCapacityDrops++;
    return 0;
  }
  
  DNSComboWriter* dc = new DNSComboWriter(question.c_str(), question.size(), g_now);
  dc->setSocket(fd);
  dc->setRemote(&fromaddr);

  dc->d_tcp=false;
  MT->makeThread(startDoResolve, (void*) dc); // deletes dc
  return 0;
} 
 
void handleNewUDPQuestion(int fd, FDMultiplexer::funcparam_t& var)
{
  int len;
  char data[1500];
  ComboAddress fromaddr;
  socklen_t addrlen=sizeof(fromaddr);
  
  if((len=recvfrom(fd, data, sizeof(data), 0, (sockaddr *)&fromaddr, &addrlen)) >= 0) {
    t_remotes->addRemote(fromaddr);

    if(t_allowFrom && !t_allowFrom->match(&fromaddr)) {
      if(!g_quiet) 
        L<<Logger::Error<<"["<<MT->getTid()<<"] dropping UDP query from "<<fromaddr.toString()<<", address not matched by allow-from"<<endl;

      g_stats.unauthorizedUDP++;
      return;
    }
    try {
      dnsheader* dh=(dnsheader*)data;
      
      if(dh->qr) {
        if(g_logCommonErrors)
          L<<Logger::Error<<"Ignoring answer from "<<fromaddr.toString()<<" on server socket!"<<endl;
      }
      else if(dh->opcode) {
        if(g_logCommonErrors)
          L<<Logger::Error<<"Ignoring non-query opcode "<<dh->opcode<<" from "<<fromaddr.toString()<<" on server socket!"<<endl;
      }
      else {
        string question(data, len);
        if(g_weDistributeQueries)
          distributeAsyncFunction(boost::bind(doProcessUDPQuestion, question, fromaddr, fd));
        else
          doProcessUDPQuestion(question, fromaddr, fd);
      }
    }
    catch(MOADNSException& mde) {
      g_stats.clientParseError++; 
      if(g_logCommonErrors)
        L<<Logger::Error<<"Unable to parse packet from remote UDP client "<<fromaddr.toString() <<": "<<mde.what()<<endl;
    }
  }
  else {
    // cerr<<t_id<<" had error: "<<stringerror()<<endl;
    if(errno == EAGAIN)
      g_stats.noPacketError++;
  }
}


typedef vector<pair<int, function< void(int, any&) > > > deferredAdd_t;
deferredAdd_t deferredAdd;

void makeTCPServerSockets()
{
  int fd;
  vector<string>locals;
  stringtok(locals,::arg()["local-address"]," ,");

  if(locals.empty())
    throw PDNSException("No local address specified");
  
  for(vector<string>::const_iterator i=locals.begin();i!=locals.end();++i) {
    ServiceTuple st;
    st.port=::arg().asNum("local-port");
    parseService(*i, st);
    
    ComboAddress sin;

    memset((char *)&sin,0, sizeof(sin));
    sin.sin4.sin_family = AF_INET;
    if(!IpToU32(st.host, (uint32_t*)&sin.sin4.sin_addr.s_addr)) {
      sin.sin6.sin6_family = AF_INET6;
      if(makeIPv6sockaddr(st.host, &sin.sin6) < 0)
        throw PDNSException("Unable to resolve local address for TCP server on '"+ st.host +"'"); 
    }

    fd=socket(sin.sin6.sin6_family, SOCK_STREAM, 0);
    Utility::setCloseOnExec(fd);

    if(fd<0) 
      throw PDNSException("Making a TCP server socket for resolver: "+stringerror());

    int tmp=1;
    if(setsockopt(fd,SOL_SOCKET,SO_REUSEADDR,(char*)&tmp,sizeof tmp)<0) {
      L<<Logger::Error<<"Setsockopt failed for TCP listening socket"<<endl;
      exit(1);
    }
    
#ifdef TCP_DEFER_ACCEPT
    if(setsockopt(fd, SOL_TCP,TCP_DEFER_ACCEPT,(char*)&tmp,sizeof tmp) >= 0) {
      if(i==locals.begin())
        L<<Logger::Error<<"Enabled TCP data-ready filter for (slight) DoS protection"<<endl;
    }
#endif

    sin.sin4.sin_port = htons(st.port);
    int socklen=sin.sin4.sin_family==AF_INET ? sizeof(sin.sin4) : sizeof(sin.sin6);
    if (::bind(fd, (struct sockaddr *)&sin, socklen )<0) 
      throw PDNSException("Binding TCP server socket for "+ st.host +": "+stringerror());
    
    Utility::setNonBlocking(fd);
    setSocketSendBuffer(fd, 65000);
    listen(fd, 128);
    deferredAdd.push_back(make_pair(fd, handleNewTCPQuestion));
    g_tcpListenSockets.push_back(fd);

    if(sin.sin4.sin_family == AF_INET) 
      L<<Logger::Error<<"Listening for TCP queries on "<< sin.toString() <<":"<<st.port<<endl;
    else
      L<<Logger::Error<<"Listening for TCP queries on ["<< sin.toString() <<"]:"<<st.port<<endl;
  }
}



void makeUDPServerSockets()
{
  vector<string>locals;
  stringtok(locals,::arg()["local-address"]," ,");

  if(locals.empty())
    throw PDNSException("No local address specified");
  
  if(::arg()["local-address"]=="0.0.0.0") {
    L<<Logger::Warning<<"It is advised to bind to explicit addresses with the --local-address option"<<endl;
  }

  for(vector<string>::const_iterator i=locals.begin();i!=locals.end();++i) {
    ServiceTuple st;
    st.port=::arg().asNum("local-port");
    parseService(*i, st);

    ComboAddress sin;

    memset(&sin, 0, sizeof(sin));
    sin.sin4.sin_family = AF_INET;
    if(!IpToU32(st.host.c_str() , (uint32_t*)&sin.sin4.sin_addr.s_addr)) {
      sin.sin6.sin6_family = AF_INET6;
      if(makeIPv6sockaddr(st.host, &sin.sin6) < 0)
        throw PDNSException("Unable to resolve local address for UDP server on '"+ st.host +"'"); 
    }
    
    int fd=socket(sin.sin4.sin_family, SOCK_DGRAM, 0);
    Utility::setCloseOnExec(fd);

    if(fd < 0) {
      throw PDNSException("Making a UDP server socket for resolver: "+netstringerror());
    }

    setSocketReceiveBuffer(fd, 200000);
    sin.sin4.sin_port = htons(st.port);

    int socklen=sin.sin4.sin_family==AF_INET ? sizeof(sin.sin4) : sizeof(sin.sin6);
    if (::bind(fd, (struct sockaddr *)&sin, socklen)<0) 
      throw PDNSException("Resolver binding to server socket on port "+ lexical_cast<string>(st.port) +" for "+ st.host+": "+stringerror());
    
    Utility::setNonBlocking(fd);

    deferredAdd.push_back(make_pair(fd, handleNewUDPQuestion));
    g_listenSocketsAddresses[fd]=sin;  // this is written to only from the startup thread, not from the workers
    if(sin.sin4.sin_family == AF_INET) 
      L<<Logger::Error<<"Listening for UDP queries on "<< sin.toString() <<":"<<st.port<<endl;
    else
      L<<Logger::Error<<"Listening for UDP queries on ["<< sin.toString() <<"]:"<<st.port<<endl;
  }
}


void daemonize(void)
{
  if(fork())
    exit(0); // bye bye
  
  setsid(); 

  int i=open("/dev/null",O_RDWR); /* open stdin */
  if(i < 0) 
    L<<Logger::Critical<<"Unable to open /dev/null: "<<stringerror()<<endl;
  else {
    dup2(i,0); /* stdin */
    dup2(i,1); /* stderr */
    dup2(i,2); /* stderr */
    close(i);
  }
}

uint64_t counter;
bool statsWanted;

void usr1Handler(int)
{
  statsWanted=true;
}

void usr2Handler(int)
{
  SyncRes::setDefaultLogMode(SyncRes::Log);
  g_quiet=false;
  ::arg().set("quiet")="no";

}

void doStats(void)
{
  static time_t lastOutputTime;
  static uint64_t lastQueryCount;
  
  if(g_stats.qcounter && (t_RC->cacheHits + t_RC->cacheMisses) && SyncRes::s_queries && SyncRes::s_outqueries) {  // this only runs once thread 0 has had hits
    uint64_t cacheHits = broadcastAccFunction<uint64_t>(pleaseGetCacheHits);
    uint64_t cacheMisses = broadcastAccFunction<uint64_t>(pleaseGetCacheMisses);
    
    L<<Logger::Warning<<"stats: "<<g_stats.qcounter<<" questions, "<<
      broadcastAccFunction<uint64_t>(pleaseGetCacheSize)<< " cache entries, "<<
      broadcastAccFunction<uint64_t>(pleaseGetNegCacheSize)<<" negative entries, "<<
      (int)((cacheHits*100.0)/(cacheHits+cacheMisses))<<"% cache hits"<<endl; 
    
    L<<Logger::Warning<<"stats: throttle map: "
      << broadcastAccFunction<uint64_t>(pleaseGetThrottleSize) <<", ns speeds: "
      << broadcastAccFunction<uint64_t>(pleaseGetNsSpeedsSize)<<endl;  
    L<<Logger::Warning<<"stats: outpacket/query ratio "<<(int)(SyncRes::s_outqueries*100.0/SyncRes::s_queries)<<"%";
    L<<Logger::Warning<<", "<<(int)(SyncRes::s_throttledqueries*100.0/(SyncRes::s_outqueries+SyncRes::s_throttledqueries))<<"% throttled, "
     <<SyncRes::s_nodelegated<<" no-delegation drops"<<endl;
    L<<Logger::Warning<<"stats: "<<SyncRes::s_tcpoutqueries<<" outgoing tcp connections, "<<
      broadcastAccFunction<uint64_t>(pleaseGetConcurrentQueries)<<" queries running, "<<SyncRes::s_outgoingtimeouts<<" outgoing timeouts"<<endl;

    //L<<Logger::Warning<<"stats: "<<g_stats.ednsPingMatches<<" ping matches, "<<g_stats.ednsPingMismatches<<" mismatches, "<<
      //g_stats.noPingOutQueries<<" outqueries w/o ping, "<< g_stats.noEdnsOutQueries<<" w/o EDNS"<<endl;
    
    L<<Logger::Warning<<"stats: " <<  broadcastAccFunction<uint64_t>(pleaseGetPacketCacheSize) <<
    " packet cache entries, "<<(int)(100.0*broadcastAccFunction<uint64_t>(pleaseGetPacketCacheHits)/SyncRes::s_queries) << "% packet cache hits"<<endl;
    
    time_t now = time(0);
    if(lastOutputTime && lastQueryCount && now != lastOutputTime) {
      L<<Logger::Warning<<"stats: "<< (SyncRes::s_queries - lastQueryCount) / (now - lastOutputTime) <<" qps (average over "<< (now - lastOutputTime) << " seconds)"<<endl;
    }
    lastOutputTime = now;
    lastQueryCount = SyncRes::s_queries;
  }
  else if(statsWanted) 
    L<<Logger::Warning<<"stats: no stats yet!"<<endl;

  statsWanted=false;
}

static void houseKeeping(void *)
try
{
  static __thread time_t last_stat, last_rootupdate, last_prune;
  static __thread int cleanCounter=0;
  struct timeval now;
  Utility::gettimeofday(&now, 0);

  // clog<<"* "<<t_id<<" "<<(void*)&last_stat<<"\t"<<(unsigned int)last_stat<<endl;

  if(now.tv_sec - last_prune > (time_t)(5 + t_id)) { 
    DTime dt;
    dt.setTimeval(now);
    t_RC->doPrune(); // this function is local to a thread, so fine anyhow
    t_packetCache->doPruneTo(::arg().asNum("max-packetcache-entries") / g_numThreads);
    
    pruneCollection(t_sstorage->negcache, ::arg().asNum("max-cache-entries") / (g_numThreads * 10), 200);
    
    if(!((cleanCounter++)%40)) {  // this is a full scan!
      time_t limit=now.tv_sec-300;
      for(SyncRes::nsspeeds_t::iterator i = t_sstorage->nsSpeeds.begin() ; i!= t_sstorage->nsSpeeds.end(); )
        if(i->second.stale(limit))
          t_sstorage->nsSpeeds.erase(i++);
        else
          ++i;
    }
//    L<<Logger::Warning<<"Spent "<<dt.udiff()/1000<<" msec cleaning"<<endl;
    last_prune=time(0);
  }
  
  if(!t_id) {
    if(now.tv_sec - last_stat > 1800) { 
      doStats();
      last_stat=time(0);
    }
  }
  
  if(now.tv_sec - last_rootupdate > 7200) {
    SyncRes sr(now);
    sr.setDoEDNS0(true);
    vector<DNSResourceRecord> ret;

    sr.setNoCache();
    int res=sr.beginResolve(".", QType(QType::NS), 1, ret);
    if(!res) {
      L<<Logger::Warning<<"Refreshed . records"<<endl;
      last_rootupdate=now.tv_sec;
    }
    else
      L<<Logger::Error<<"Failed to update . records, RCODE="<<res<<endl;
  }
}
catch(PDNSException& ae)
{
  L<<Logger::Error<<"Fatal error: "<<ae.reason<<endl;
  throw;
}
;

void makeThreadPipes()
{
  for(unsigned int n=0; n < g_numThreads; ++n) {
    struct ThreadPipeSet tps;
    int fd[2];
    if(pipe(fd) < 0)
      unixDie("Creating pipe for inter-thread communications");
    
    tps.readToThread = fd[0];
    tps.writeToThread = fd[1];
    
    if(pipe(fd) < 0)
      unixDie("Creating pipe for inter-thread communications");
    tps.readFromThread = fd[0];
    tps.writeFromThread = fd[1];
    
    g_pipes.push_back(tps);
  }
}

struct ThreadMSG
{
  pipefunc_t func;
  bool wantAnswer;
};

void broadcastFunction(const pipefunc_t& func, bool skipSelf)
{
  unsigned int n = 0;
  BOOST_FOREACH(ThreadPipeSet& tps, g_pipes) 
  {
    if(n++ == t_id) {
      if(!skipSelf)
        func(); // don't write to ourselves!
      continue;
    }
  
    ThreadMSG* tmsg = new ThreadMSG();
    tmsg->func = func;
    tmsg->wantAnswer = true;
    if(write(tps.writeToThread, &tmsg, sizeof(tmsg)) != sizeof(tmsg))
      unixDie("write to thread pipe returned wrong size or error");
    
    string* resp;
    if(read(tps.readFromThread, &resp, sizeof(resp)) != sizeof(resp))
      unixDie("read from thread pipe returned wrong size or error");
    
    if(resp) {
//      cerr <<"got response: " << *resp << endl;
      delete resp;
    }
  }
}
void distributeAsyncFunction(const pipefunc_t& func)
{
  static unsigned int counter;
  unsigned int target = 1 + (++counter % (g_pipes.size()-1));
  // cerr<<"Sending to: "<<target<<endl;
  if(target == t_id) {
    func();
    return;
  }
  ThreadPipeSet& tps = g_pipes[target];    
  ThreadMSG* tmsg = new ThreadMSG();
  tmsg->func = func;
  tmsg->wantAnswer = false;
  
  if(write(tps.writeToThread, &tmsg, sizeof(tmsg)) != sizeof(tmsg))
    unixDie("write to thread pipe returned wrong size or error");
    
}

void handlePipeRequest(int fd, FDMultiplexer::funcparam_t& var)
{
  ThreadMSG* tmsg;
  
  if(read(fd, &tmsg, sizeof(tmsg)) != sizeof(tmsg)) { // fd == readToThread 
    unixDie("read from thread pipe returned wrong size or error");
  }
  
  void *resp = tmsg->func();
  if(tmsg->wantAnswer)
    if(write(g_pipes[t_id].writeFromThread, &resp, sizeof(resp)) != sizeof(resp))
      unixDie("write to thread pipe returned wrong size or error");
  
  delete tmsg;
}

template<class T> void *voider(const boost::function<T*()>& func)
{
  return func();
}

vector<ComboAddress>& operator+=(vector<ComboAddress>&a, const vector<ComboAddress>& b)
{
  a.insert(a.end(), b.begin(), b.end());
  return a;
}

template<class T> T broadcastAccFunction(const boost::function<T*()>& func, bool skipSelf)
{
  unsigned int n = 0;
  T ret=T();
  BOOST_FOREACH(ThreadPipeSet& tps, g_pipes) 
  {
    if(n++ == t_id) {
      if(!skipSelf) {
        T* resp = (T*)func(); // don't write to ourselves!
        if(resp) {
          //~ cerr <<"got direct: " << *resp << endl;
          ret += *resp;
          delete resp;
        }
      }
      continue;
    }
      
    ThreadMSG* tmsg = new ThreadMSG();
    tmsg->func = boost::bind(voider<T>, func);
    tmsg->wantAnswer = true;
  
    if(write(tps.writeToThread, &tmsg, sizeof(tmsg)) != sizeof(tmsg))
      unixDie("write to thread pipe returned wrong size or error");
  
    
    T* resp;
    if(read(tps.readFromThread, &resp, sizeof(resp)) != sizeof(resp))
      unixDie("read from thread pipe returned wrong size or error");
    
    if(resp) {
      //~ cerr <<"got response: " << *resp << endl;
      ret += *resp;
      delete resp;
    }
  }
  return ret;
}

template string broadcastAccFunction(const boost::function<string*()>& fun, bool skipSelf); // explicit instantiation
template uint64_t broadcastAccFunction(const boost::function<uint64_t*()>& fun, bool skipSelf); // explicit instantiation
template vector<ComboAddress> broadcastAccFunction(const boost::function<vector<ComboAddress> *()>& fun, bool skipSelf); // explicit instantiation

void handleRCC(int fd, FDMultiplexer::funcparam_t& var)
{
  string remote;
  string msg=s_rcc.recv(&remote);
  RecursorControlParser rcp;
  RecursorControlParser::func_t* command;
  
  string answer=rcp.getAnswer(msg, &command);
  try {
    s_rcc.send(answer, &remote);
    command();
  }
  catch(std::exception& e) {
    L<<Logger::Error<<"Error dealing with control socket request: "<<e.what()<<endl;
  }
  catch(PDNSException& ae) {
    L<<Logger::Error<<"Error dealing with control socket request: "<<ae.reason<<endl;
  }
}

void handleTCPClientReadable(int fd, FDMultiplexer::funcparam_t& var)
{
  PacketID* pident=any_cast<PacketID>(&var);
  //  cerr<<"handleTCPClientReadable called for fd "<<fd<<", pident->inNeeded: "<<pident->inNeeded<<", "<<pident->sock->getHandle()<<endl;

  shared_array<char> buffer(new char[pident->inNeeded]);

  int ret=recv(fd, buffer.get(), pident->inNeeded,0);
  if(ret > 0) {
    pident->inMSG.append(&buffer[0], &buffer[ret]);
    pident->inNeeded-=ret;
    if(!pident->inNeeded) {
      //      cerr<<"Got entire load of "<<pident->inMSG.size()<<" bytes"<<endl;
      PacketID pid=*pident;
      string msg=pident->inMSG;
      
      t_fdm->removeReadFD(fd);
      MT->sendEvent(pid, &msg); 
    }
    else {
      //      cerr<<"Still have "<<pident->inNeeded<<" left to go"<<endl;
    }
  }
  else {
    PacketID tmp=*pident;
    t_fdm->removeReadFD(fd); // pident might now be invalid (it isn't, but still)
    string empty;
    MT->sendEvent(tmp, &empty); // this conveys error status
  }
}

void handleTCPClientWritable(int fd, FDMultiplexer::funcparam_t& var)
{
  PacketID* pid=any_cast<PacketID>(&var);
  int ret=send(fd, pid->outMSG.c_str() + pid->outPos, pid->outMSG.size() - pid->outPos,0);
  if(ret > 0) {
    pid->outPos+=ret;
    if(pid->outPos==pid->outMSG.size()) {
      PacketID tmp=*pid;
      t_fdm->removeWriteFD(fd);
      MT->sendEvent(tmp, &tmp.outMSG);  // send back what we sent to convey everything is ok
    }
  }
  else {  // error or EOF
    PacketID tmp(*pid);
    t_fdm->removeWriteFD(fd);
    string sent;
    MT->sendEvent(tmp, &sent);         // we convey error status by sending empty string
  }
}

// resend event to everybody chained onto it
void doResends(MT_t::waiters_t::iterator& iter, PacketID resend, const string& content)
{
  if(iter->key.chain.empty())
    return;
  //  cerr<<"doResends called!\n";
  for(PacketID::chain_t::iterator i=iter->key.chain.begin(); i != iter->key.chain.end() ; ++i) {
    resend.fd=-1;
    resend.id=*i;
    //    cerr<<"\tResending "<<content.size()<<" bytes for fd="<<resend.fd<<" and id="<<resend.id<<endl;

    MT->sendEvent(resend, &content);
    g_stats.chainResends++;
  }
}

void handleUDPServerResponse(int fd, FDMultiplexer::funcparam_t& var)
{
  PacketID pid=any_cast<PacketID>(var);
  int len;
  char data[1500];
  ComboAddress fromaddr;
  socklen_t addrlen=sizeof(fromaddr);

  len=recvfrom(fd, data, sizeof(data), 0, (sockaddr *)&fromaddr, &addrlen);

  if(len < (int)sizeof(dnsheader)) {
    if(len < 0)
      ; //      cerr<<"Error on fd "<<fd<<": "<<stringerror()<<"\n";
    else {
      g_stats.serverParseError++; 
      if(g_logCommonErrors)
        L<<Logger::Error<<"Unable to parse packet from remote UDP server "<< fromaddr.toString() <<
          ": packet smaller than DNS header"<<endl;
    }

    t_udpclientsocks->returnSocket(fd);
    string empty;

    MT_t::waiters_t::iterator iter=MT->d_waiters.find(pid);
    if(iter != MT->d_waiters.end()) 
      doResends(iter, pid, empty);
    
    MT->sendEvent(pid, &empty); // this denotes error (does lookup again.. at least L1 will be hot)
    return;
  }  

  dnsheader dh;
  memcpy(&dh, data, sizeof(dh));
  
  PacketID pident;
  pident.remote=fromaddr;
  pident.id=dh.id;
  pident.fd=fd;

  if(!dh.qr) {
    L<<Logger::Warning<<"Not taking data from question on outgoing socket from "<< fromaddr.toStringWithPort()  <<endl;
  }

  if(!dh.qdcount || // UPC, Nominum, very old BIND on FormErr, NSD
     !dh.qr) {      // one weird server
    pident.domain.clear();
    pident.type = 0;
  }
  else {
    try {
      pident.domain=questionExpand(data, len, pident.type); // don't copy this from above - we need to do the actual read
    }
    catch(std::exception& e) {
      g_stats.serverParseError++; // won't be fed to lwres.cc, so we have to increment
      L<<Logger::Warning<<"Error in packet from "<< fromaddr.toStringWithPort() << ": "<<e.what() << endl;
      return;
    }
  }
  string packet;
  packet.assign(data, len);

  MT_t::waiters_t::iterator iter=MT->d_waiters.find(pident);
  if(iter != MT->d_waiters.end()) {
    doResends(iter, pident, packet);
  }

retryWithName:

  if(!MT->sendEvent(pident, &packet)) {
    // we do a full scan for outstanding queries on unexpected answers. not too bad since we only accept them on the right port number, which is hard enough to guess
    for(MT_t::waiters_t::iterator mthread=MT->d_waiters.begin(); mthread!=MT->d_waiters.end(); ++mthread) {
      if(pident.fd==mthread->key.fd && mthread->key.remote==pident.remote &&  mthread->key.type == pident.type &&
         pdns_iequals(pident.domain, mthread->key.domain)) {
        mthread->key.nearMisses++;
      }

      // be a bit paranoid here since we're weakening our matching
      if(pident.domain.empty() && !mthread->key.domain.empty() && !pident.type && mthread->key.type && 
         pident.id  == mthread->key.id && mthread->key.remote == pident.remote) {
        // cerr<<"Empty response, rest matches though, sending to a waiter"<<endl;
        pident.domain = mthread->key.domain;
        pident.type = mthread->key.type;
        goto retryWithName; // note that this only passes on an error, lwres will still reject the packet
      }
    }
    g_stats.unexpectedCount++; // if we made it here, it really is an unexpected answer
    if(g_logCommonErrors) {
      L<<Logger::Warning<<"Discarding unexpected packet from "<<fromaddr.toStringWithPort()<<": "<<pident.domain<<", "<<pident.type<<", "<<MT->d_waiters.size()<<" waiters"<<endl;
    }
  }
  else if(fd >= 0) {
    t_udpclientsocks->returnSocket(fd);
  }
}

FDMultiplexer* getMultiplexer()
{
  FDMultiplexer* ret;
  for(FDMultiplexer::FDMultiplexermap_t::const_iterator i = FDMultiplexer::getMultiplexerMap().begin();
      i != FDMultiplexer::getMultiplexerMap().end(); ++i) {
    try {
      ret=i->second();
      return ret;
    }
    catch(FDMultiplexerException &fe) {
      L<<Logger::Error<<"Non-fatal error initializing possible multiplexer ("<<fe.what()<<"), falling back"<<endl;
    }
    catch(...) {
      L<<Logger::Error<<"Non-fatal error initializing possible multiplexer"<<endl;
    }
  }
  L<<Logger::Error<<"No working multiplexer found!"<<endl;
  exit(1);
}

  
string* doReloadLuaScript()
{
  string fname= ::arg()["lua-dns-script"];
  try {
    if(fname.empty()) {
      t_pdl->reset();
      L<<Logger::Error<<t_id<<" Unloaded current lua script"<<endl;
      return new string("unloaded\n");
    }
    else {
      *t_pdl = shared_ptr<RecursorLua>(new RecursorLua(fname));
    }
  }
  catch(std::exception& e) {
    L<<Logger::Error<<t_id<<" Retaining current script, error from '"<<fname<<"': "<< e.what() <<endl;
    return new string("retaining current script, error from '"+fname+"': "+e.what()+"\n");
  }
    
  L<<Logger::Warning<<t_id<<" (Re)loaded lua script from '"<<fname<<"'"<<endl;
  return new string("(re)loaded '"+fname+"'\n");
}

string doQueueReloadLuaScript(vector<string>::const_iterator begin, vector<string>::const_iterator end)
{
  if(begin != end) 
    ::arg().set("lua-dns-script") = *begin;
  
  return broadcastAccFunction<string>(doReloadLuaScript);
}  

string* pleaseUseNewTraceRegex(const std::string& newRegex)
try
{
  if(newRegex.empty()) {
    t_traceRegex->reset();
    return new string("unset\n");
  }
  else {
    (*t_traceRegex) = shared_ptr<Regex>(new Regex(newRegex));
    return new string("ok\n");
  }
}
catch(PDNSException& ae)
{
  return new string(ae.reason+"\n");
}

string doTraceRegex(vector<string>::const_iterator begin, vector<string>::const_iterator end)
{
  return broadcastAccFunction<string>(boost::bind(pleaseUseNewTraceRegex, begin!=end ? *begin : ""));
}


void* recursorThread(void*);

void* pleaseSupplantACLs(NetmaskGroup *ng)
{
  t_allowFrom = ng;
  return 0;
}

int g_argc;
char** g_argv;

void parseACLs()
{
  static bool l_initialized;
  
  if(l_initialized) { // only reload configuration file on second call
    string configname=::arg()["config-dir"]+"/recursor.conf";
    cleanSlashes(configname);
    
    if(!::arg().preParseFile(configname.c_str(), "allow-from-file")) 
      L<<Logger::Warning<<"Unable to re-parse configuration file '"<<configname<<"'"<<endl;
    ::arg().preParse(g_argc, g_argv, "allow-from-file");
    ::arg().preParseFile(configname.c_str(), "allow-from", LOCAL_NETS);
    ::arg().preParse(g_argc, g_argv, "allow-from");
  }

  NetmaskGroup* oldAllowFrom = t_allowFrom, *allowFrom=new NetmaskGroup;
  
  if(!::arg()["allow-from-file"].empty()) {
    string line;
    ifstream ifs(::arg()["allow-from-file"].c_str());
    if(!ifs) {
      delete allowFrom; 
      throw runtime_error("Could not open '"+::arg()["allow-from-file"]+"': "+stringerror());
    }

    string::size_type pos;
    while(getline(ifs,line)) {
      pos=line.find('#');
      if(pos!=string::npos)
        line.resize(pos);
      trim(line);
      if(line.empty())
        continue;

      allowFrom->addMask(line);
    }
    L<<Logger::Warning<<"Done parsing " << allowFrom->size() <<" allow-from ranges from file '"<<::arg()["allow-from-file"]<<"' - overriding 'allow-from' setting"<<endl;
  }
  else if(!::arg()["allow-from"].empty()) {
    vector<string> ips;
    stringtok(ips, ::arg()["allow-from"], ", ");
    
    L<<Logger::Warning<<"Only allowing queries from: ";
    for(vector<string>::const_iterator i = ips.begin(); i!= ips.end(); ++i) {
      allowFrom->addMask(*i);
      if(i!=ips.begin())
        L<<Logger::Warning<<", ";
      L<<Logger::Warning<<*i;
    }
    L<<Logger::Warning<<endl;
  }
  else {
    if(::arg()["local-address"]!="127.0.0.1" && ::arg().asNum("local-port")==53) 
      L<<Logger::Error<<"WARNING: Allowing queries from all IP addresses - this can be a security risk!"<<endl;
    delete allowFrom;
    allowFrom = 0;
  }
  
  g_initialAllowFrom = allowFrom;
  broadcastFunction(boost::bind(pleaseSupplantACLs, allowFrom));
  delete oldAllowFrom;
  
  l_initialized = true;
}

int serviceMain(int argc, char*argv[])
{


  L.setName(s_programname);

  L.setLoglevel((Logger::Urgency)(6)); // info and up

  if(!::arg()["logging-facility"].empty()) {
    int val=logFacilityToLOG(::arg().asNum("logging-facility") );
    if(val >= 0)
      theL().setFacility(val);
    else
      L<<Logger::Error<<"Unknown logging facility "<<::arg().asNum("logging-facility") <<endl;
  }

  showProductVersion();
  
  #if 0
  unsigned int maxFDs, curFDs;
  getFDLimits(curFDs, maxFDs);
  if(curFDs < 2048) 
    L<<Logger::Warning<<"Only "<<curFDs<<" file descriptors available (out of: "<<maxFDs<<"), may not be suitable for high performance"<<endl;
  #endif
  
  seedRandom(::arg()["entropy-source"]);

  parseACLs();
  
  if(!::arg()["dont-query"].empty()) {
    g_dontQuery=new NetmaskGroup;
    vector<string> ips;
    stringtok(ips, ::arg()["dont-query"], ", ");
    ips.push_back("0.0.0.0");
    ips.push_back("::");

    L<<Logger::Warning<<"Will not send queries to: ";
    for(vector<string>::const_iterator i = ips.begin(); i!= ips.end(); ++i) {
      g_dontQuery->addMask(*i);
      if(i!=ips.begin())
        L<<Logger::Warning<<", ";
      L<<Logger::Warning<<*i;
    }
    L<<Logger::Warning<<endl;
  }

  g_quiet=::arg().mustDo("quiet");
  g_weDistributeQueries = ::arg().mustDo("pdns-distributes-queries");
  if(g_weDistributeQueries) {
      L<<Logger::Warning<<"PowerDNS Recursor itself will distribute queries over threads"<<endl;
  }
  
  if(::arg()["trace"]=="fail") {
    SyncRes::setDefaultLogMode(SyncRes::Store);
  }
  else if(::arg().mustDo("trace")) {
    SyncRes::setDefaultLogMode(SyncRes::Log);
    ::arg().set("quiet")="no";
    g_quiet=false;
  }
  
  
  try {
    vector<string> addrs;  
    if(!::arg()["query-local-address6"].empty()) {
      SyncRes::s_doIPv6=true;
      L<<Logger::Warning<<"Enabling IPv6 transport for outgoing queries"<<endl;
      
      stringtok(addrs, ::arg()["query-local-address6"], ", ;");
      BOOST_FOREACH(const string& addr, addrs) {
        g_localQueryAddresses6.push_back(ComboAddress(addr));
      }
    }
    else {
      L<<Logger::Warning<<"NOT using IPv6 for outgoing queries - set 'query-local-address6=::' to enable"<<endl;
    }
    addrs.clear();
    stringtok(addrs, ::arg()["query-local-address"], ", ;");
    BOOST_FOREACH(const string& addr, addrs) {
      g_localQueryAddresses4.push_back(ComboAddress(addr));
    }
  }
  catch(std::exception& e) {
    L<<Logger::Error<<"Assigning local query addresses: "<<e.what();
    exit(99);
  }

  SyncRes::s_doAAAAAdditionalProcessing = ::arg().mustDo("aaaa-additional-processing");
  SyncRes::s_doAdditionalProcessing = ::arg().mustDo("additional-processing") | SyncRes::s_doAAAAAdditionalProcessing;
  
  SyncRes::s_noEDNSPing = true; // ::arg().mustDo("disable-edns-ping");
  SyncRes::s_noEDNS = ::arg().mustDo("disable-edns");
  if(!SyncRes::s_noEDNS) {
    L<<Logger::Warning<<"Running in experimental EDNS mode - may cause problems"<<endl;
  }

  SyncRes::s_nopacketcache = ::arg().mustDo("disable-packetcache");

  SyncRes::s_maxnegttl=::arg().asNum("max-negative-ttl");
  SyncRes::s_maxcachettl=::arg().asNum("max-cache-ttl");
  SyncRes::s_packetcachettl=::arg().asNum("packetcache-ttl");
  SyncRes::s_packetcacheservfailttl=::arg().asNum("packetcache-servfail-ttl");
  SyncRes::s_serverID=::arg()["server-id"];
  if(SyncRes::s_serverID.empty()) {
    char tmp[128];
    gethostname(tmp, sizeof(tmp)-1);
    SyncRes::s_serverID=tmp;
  }
  
  g_networkTimeoutMsec = ::arg().asNum("network-timeout");

  g_initialDomainMap = parseAuthAndForwards();
 
    
  g_logCommonErrors=::arg().mustDo("log-common-errors");

  g_anyToTcp = ::arg().mustDo("any-to-tcp");
  g_udpTruncationThreshold = ::arg().asNum("udp-truncation-threshold");

  makeUDPServerSockets();
  makeTCPServerSockets();

  int forks;
  for(forks = 0; forks < ::arg().asNum("processes") - 1; ++forks) {
    if(!fork()) // we are child
      break;
  }
  
  s_pidfname=::arg()["socket-dir"]+"/pdns_"+s_programname+".pid";
  if(!s_pidfname.empty())
    unlink(s_pidfname.c_str()); // remove possible old pid file 
  
  if(::arg().mustDo("daemon")) {
    L<<Logger::Warning<<"Calling daemonize, going to background"<<endl;
    L.toConsole(Logger::Critical);
    daemonize();
  }
  signal(SIGUSR1,usr1Handler);
  signal(SIGUSR2,usr2Handler);
  signal(SIGPIPE,SIG_IGN);
  writePid();
  makeControlChannelSocket( ::arg().asNum("processes") > 1 ? forks : -1);
  
  int newgid=0;
  if(!::arg()["setgid"].empty())
    newgid=Utility::makeGidNumeric(::arg()["setgid"]);
  int newuid=0;
  if(!::arg()["setuid"].empty())
    newuid=Utility::makeUidNumeric(::arg()["setuid"]);

  if (!::arg()["chroot"].empty()) {
    if (chroot(::arg()["chroot"].c_str())<0 || chdir("/") < 0) {
      L<<Logger::Error<<"Unable to chroot to '"+::arg()["chroot"]+"': "<<strerror (errno)<<", exiting"<<endl;
      exit(1);
    }
  }

  Utility::dropPrivs(newuid, newgid);
  g_numThreads = ::arg().asNum("threads") + ::arg().mustDo("pdns-distributes-queries");
  
  makeThreadPipes();
  
  g_tcpTimeout=::arg().asNum("client-tcp-timeout");
  g_maxTCPPerClient=::arg().asNum("max-tcp-per-client");
  g_maxMThreads=::arg().asNum("max-mthreads");

  if(g_numThreads == 1) {
    L<<Logger::Warning<<"Operating unthreaded"<<endl;
    recursorThread(0);
  }
  else {
    pthread_t tid;
    L<<Logger::Warning<<"Launching "<< g_numThreads <<" threads"<<endl;
    for(unsigned int n=0; n < g_numThreads; ++n) {
      pthread_create(&tid, 0, recursorThread, (void*)(long)n);
    }
    void* res;

    
    pthread_join(tid, &res);
  }
  return 0;
}

void* recursorThread(void* ptr)
try
{
  t_id=(int) (long) ptr;
  SyncRes tmp(g_now); // make sure it allocates tsstorage before we do anything, like primeHints or so..
  t_sstorage->domainmap = g_initialDomainMap;
  t_allowFrom = g_initialAllowFrom;
  t_udpclientsocks = new UDPClientSocks();
  t_tcpClientCounts = new tcpClientCounts_t();
  primeHints();
  
  t_packetCache = new RecursorPacketCache();
  
  L<<Logger::Warning<<"Done priming cache with root hints"<<endl;
    
  t_pdl = new shared_ptr<RecursorLua>();
  
  try {
    if(!::arg()["lua-dns-script"].empty()) {
      *t_pdl = shared_ptr<RecursorLua>(new RecursorLua(::arg()["lua-dns-script"]));
      L<<Logger::Warning<<"Loaded 'lua' script from '"<<::arg()["lua-dns-script"]<<"'"<<endl;
    }
    
  }
  catch(std::exception &e) {
    L<<Logger::Error<<"Failed to load 'lua' script from '"<<::arg()["lua-dns-script"]<<"': "<<e.what()<<endl;
    exit(99);
  }
  
  t_traceRegex = new shared_ptr<Regex>();
  
  
  t_remotes = new RemoteKeeper();
  t_remotes->remotes.resize(::arg().asNum("remotes-ringbuffer-entries") / g_numThreads); 
  
  if(!t_remotes->remotes.empty())
    memset(&t_remotes->remotes[0], 0, t_remotes->remotes.size() * sizeof(RemoteKeeper::remotes_t::value_type));
  
  
  MT=new MTasker<PacketID,string>(::arg().asNum("stack-size"));
  
  PacketID pident;

  t_fdm=getMultiplexer();
  if(!t_id) {
    if(::arg().mustDo("experimental-json-interface")) {
      L<<Logger::Warning << "Enabling JSON interface" << endl;
      try {
        new JWebserver(t_fdm);
      }
      catch(PDNSException &e) {
        L<<Logger::Error<<"Exception: "<<e.reason<<endl;
        exit(99);
      }
    }
    L<<Logger::Error<<"Enabled '"<< t_fdm->getName() << "' multiplexer"<<endl;
  }

  t_fdm->addReadFD(g_pipes[t_id].readToThread, handlePipeRequest);

  if(!g_weDistributeQueries || !t_id)  // if we distribute queries, only t_id = 0 listens
    for(deferredAdd_t::const_iterator i=deferredAdd.begin(); i!=deferredAdd.end(); ++i) 
      t_fdm->addReadFD(i->first, i->second);
  
  if(!t_id) {
    t_fdm->addReadFD(s_rcc.d_fd, handleRCC); // control channel
  }

  unsigned int maxTcpClients=::arg().asNum("max-tcp-clients");
  
  bool listenOnTCP(true);

  counter=0; // used to periodically execute certain tasks
  for(;;) {
    while(MT->schedule(&g_now)); // MTasker letting the mthreads do their thing
      
    if(!(counter%500)) {
      MT->makeThread(houseKeeping, 0);
    }

    if(!(counter%55)) {
      typedef vector<pair<int, FDMultiplexer::funcparam_t> > expired_t;
      expired_t expired=t_fdm->getTimeouts(g_now);
        
      for(expired_t::iterator i=expired.begin() ; i != expired.end(); ++i) {
        shared_ptr<TCPConnection> conn=any_cast<shared_ptr<TCPConnection> >(i->second);
        if(g_logCommonErrors)
          L<<Logger::Warning<<"Timeout from remote TCP client "<< conn->d_remote.toString() <<endl;
        t_fdm->removeReadFD(i->first);
      }
    }
      
    counter++;

    if(!t_id && statsWanted) {
      doStats();
    }

    Utility::gettimeofday(&g_now, 0);
    t_fdm->run(&g_now);
    // 'run' updates g_now for us

    if(listenOnTCP) {
      if(TCPConnection::getCurrentConnections() > maxTcpClients) {  // shutdown, too many connections
        for(tcpListenSockets_t::iterator i=g_tcpListenSockets.begin(); i != g_tcpListenSockets.end(); ++i)
          t_fdm->removeReadFD(*i);
        listenOnTCP=false;
      }
    }
    else {
      if(TCPConnection::getCurrentConnections() <= maxTcpClients) {  // reenable
        for(tcpListenSockets_t::iterator i=g_tcpListenSockets.begin(); i != g_tcpListenSockets.end(); ++i)
          t_fdm->addReadFD(*i, handleNewTCPQuestion);
        listenOnTCP=true;
      }
    }
  }
}
catch(PDNSException &ae) {
  L<<Logger::Error<<"Exception: "<<ae.reason<<endl;
  return 0;
}
catch(std::exception &e) {
   L<<Logger::Error<<"STL Exception: "<<e.what()<<endl;
   return 0;
}
catch(...) {
   L<<Logger::Error<<"any other exception in main: "<<endl;
   return 0;
}


int main(int argc, char **argv) 
{
  g_argc = argc;
  g_argv = argv;
  g_stats.startupTime=time(0);
  versionSetProduct("Recursor");
  reportBasicTypes();
  reportOtherTypes();

  int ret = EXIT_SUCCESS;

  try {
    ::arg().set("stack-size","stack size per mthread")="200000";
    ::arg().set("soa-minimum-ttl","Don't change")="0";
    ::arg().set("soa-serial-offset","Don't change")="0";
    ::arg().set("no-shuffle","Don't change")="off";
    ::arg().set("additional-processing","turn on to do additional processing")="off";
    ::arg().set("aaaa-additional-processing","turn on to do AAAA additional processing (slow)")="off";
    ::arg().set("local-port","port to listen on")="53";
    ::arg().set("local-address","IP addresses to listen on, separated by spaces or commas. Also accepts ports.")="127.0.0.1";
    ::arg().set("trace","if we should output heaps of logging. set to 'fail' to only log failing domains")="off";
    ::arg().set("daemon","Operate as a daemon")="yes";
    ::arg().set("log-common-errors","If we should log rather common errors")="yes";
    ::arg().set("chroot","switch to chroot jail")="";
    ::arg().set("setgid","If set, change group id to this gid for more security")="";
    ::arg().set("setuid","If set, change user id to this uid for more security")="";
    ::arg().set("network-timeout", "Wait this nummer of milliseconds for network i/o")="1500";
    ::arg().set("threads", "Launch this number of threads")="2";
    ::arg().set("processes", "Launch this number of processes (EXPERIMENTAL, DO NOT CHANGE)")="1";
    ::arg().set("config-name","Name of this virtual configuration - will rename the binary image")="";
    ::arg().set( "experimental-logfile", "Filename of the log file for JSON parser" )= "/var/log/pdns.log"; 
    ::arg().setSwitch( "experimental-json-interface", "If we should run a JSON webserver") = "no";
    ::arg().set("quiet","Suppress logging of questions and answers")="";
    ::arg().set("logging-facility","Facility to log messages as. 0 corresponds to local0")="";
    ::arg().set("config-dir","Location of configuration directory (recursor.conf)")=SYSCONFDIR;
    ::arg().set("socket-owner","Owner of socket")="";
    ::arg().set("socket-group","Group of socket")="";
    ::arg().set("socket-mode", "Permissions for socket")="";
    
    ::arg().set("socket-dir","Where the controlsocket will live")=LOCALSTATEDIR;
    ::arg().set("delegation-only","Which domains we only accept delegations from")="";
    ::arg().set("query-local-address","Source IP address for sending queries")="0.0.0.0";
    ::arg().set("query-local-address6","Source IPv6 address for sending queries. IF UNSET, IPv6 WILL NOT BE USED FOR OUTGOING QUERIES")="";
    ::arg().set("client-tcp-timeout","Timeout in seconds when talking to TCP clients")="2";
    ::arg().set("max-mthreads", "Maximum number of simultaneous Mtasker threads")="2048";
    ::arg().set("max-tcp-clients","Maximum number of simultaneous TCP clients")="128";
    ::arg().set("hint-file", "If set, load root hints from this file")="";
    ::arg().set("max-cache-entries", "If set, maximum number of entries in the main cache")="1000000";
    ::arg().set("max-negative-ttl", "maximum number of seconds to keep a negative cached entry in memory")="3600";
    ::arg().set("max-cache-ttl", "maximum number of seconds to keep a cached entry in memory")="86400";
    ::arg().set("packetcache-ttl", "maximum number of seconds to keep a cached entry in packetcache")="3600";
    ::arg().set("max-packetcache-entries", "maximum number of entries to keep in the packetcache")="500000";
    ::arg().set("packetcache-servfail-ttl", "maximum number of seconds to keep a cached servfail entry in packetcache")="60";
    ::arg().set("server-id", "Returned when queried for 'server.id' TXT or NSID, defaults to hostname")="";
    ::arg().set("remotes-ringbuffer-entries", "maximum number of packets to store statistics for")="0";
    ::arg().set("version-string", "string reported on version.pdns or version.bind")=fullVersionString();
    ::arg().set("allow-from", "If set, only allow these comma separated netmasks to recurse")=LOCAL_NETS;
    ::arg().set("allow-from-file", "If set, load allowed netmasks from this file")="";
    ::arg().set("entropy-source", "If set, read entropy from this file")="/dev/urandom";
    ::arg().set("dont-query", "If set, do not query these netmasks for DNS data")=LOCAL_NETS; 
    ::arg().set("max-tcp-per-client", "If set, maximum number of TCP sessions per client (IP address)")="0";
    ::arg().set("spoof-nearmiss-max", "If non-zero, assume spoofing after this many near misses")="20";
    ::arg().set("single-socket", "If set, only use a single socket for outgoing queries")="off";
    ::arg().set("auth-zones", "Zones for which we have authoritative data, comma separated domain=file pairs ")="";
    ::arg().set("forward-zones", "Zones for which we forward queries, comma separated domain=ip pairs")="";
    ::arg().set("forward-zones-recurse", "Zones for which we forward queries with recursion bit, comma separated domain=ip pairs")="";
    ::arg().set("forward-zones-file", "File with (+)domain=ip pairs for forwarding")="";
    ::arg().set("export-etc-hosts", "If we should serve up contents from /etc/hosts")="off";
    ::arg().set("export-etc-hosts-search-suffix", "Also serve up the contents of /etc/hosts with this suffix")="";
    ::arg().set("etc-hosts-file", "Path to 'hosts' file")="/etc/hosts";
    ::arg().set("serve-rfc1918", "If we should be authoritative for RFC 1918 private IP space")="";
    ::arg().set("lua-dns-script", "Filename containing an optional 'lua' script that will be used to modify dns answers")="";
//    ::arg().setSwitch( "disable-edns-ping", "Disable EDNSPing - EXPERIMENTAL, LEAVE DISABLED" )= "no"; 
    ::arg().setSwitch( "disable-edns", "Disable EDNS - EXPERIMENTAL, LEAVE DISABLED" )= ""; 
    ::arg().setSwitch( "disable-packetcache", "Disable packetcache" )= "no"; 
    ::arg().setSwitch( "pdns-distributes-queries", "If PowerDNS itself should distribute queries over threads (EXPERIMENTAL)")="no";
    ::arg().setSwitch( "any-to-tcp","Answer ANY queries with tc=1, shunting to TCP" )="no";
    ::arg().set("udp-truncation-threshold", "Maximum UDP response size before we truncate")="1680";

    ::arg().set("include-dir","Include *.conf files from this directory")="";

    ::arg().setCmd("help","Provide a helpful message");
    ::arg().setCmd("version","Print version string");
    ::arg().setCmd("config","Output blank configuration");
    L.toConsole(Logger::Info);
    ::arg().laxParse(argc,argv); // do a lax parse

    if(::arg()["config-name"]!="") 
      s_programname+="-"+::arg()["config-name"];


    if(::arg().mustDo("config")) {
      cout<<::arg().configstring()<<endl;
      exit(0);
    }


    string configname=::arg()["config-dir"]+"/"+s_programname+".conf";
    cleanSlashes(configname);

    if(!::arg().file(configname.c_str())) 
      L<<Logger::Warning<<"Unable to parse configuration file '"<<configname<<"'"<<endl;

    ::arg().parse(argc,argv);

    ::arg().set("delegation-only")=toLower(::arg()["delegation-only"]);

    if(::arg().mustDo("help")) {
      cerr<<"syntax:"<<endl<<endl;
      cerr<<::arg().helpstring(::arg()["help"])<<endl;
      exit(99);
    }
    if(::arg().mustDo("version")) {
      showProductVersion();
      showBuildConfiguration();
      exit(99);
    }

    serviceMain(argc, argv);
  }
  catch(PDNSException &ae) {
    L<<Logger::Error<<"Exception: "<<ae.reason<<endl;
    ret=EXIT_FAILURE;
  }
  catch(std::exception &e) {
    L<<Logger::Error<<"STL Exception: "<<e.what()<<endl;
    ret=EXIT_FAILURE;
  }
  catch(...) {
    L<<Logger::Error<<"any other exception in main: "<<endl;
    ret=EXIT_FAILURE;
  }
  
  return ret;
}<|MERGE_RESOLUTION|>--- conflicted
+++ resolved
@@ -563,20 +563,12 @@
       }
     }
     
-<<<<<<< HEAD
-    if(res == RecursorBehaviour::DROP) {
-=======
     if(res == RecursorBehavior::DROP) {
->>>>>>> 18585571
       delete dc;
       dc=0;
       return;
     }  
-<<<<<<< HEAD
     if(tracedQuery || res == RecursorBehaviour::PASS || res == RCode::ServFail || pw.getHeader()->rcode == RCode::ServFail)
-=======
-    if(tracedQuery || res == RecursorBehavior::PASS || res == RCode::ServFail || pw.getHeader()->rcode == RCode::ServFail)
->>>>>>> 18585571
     {
       string trace(sr.getTrace());
       if(!trace.empty()) {
@@ -589,11 +581,7 @@
       }
     }
 
-<<<<<<< HEAD
     if(res == RecursorBehaviour::PASS) {
-=======
-    if(res == RecursorBehavior::PASS) {
->>>>>>> 18585571
       pw.getHeader()->rcode=RCode::ServFail;
       // no commit here, because no record
       g_stats.servFails++;
