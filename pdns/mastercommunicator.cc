--- conflicted
+++ resolved
@@ -49,24 +49,7 @@
   DNSResourceRecord rr;
   FindNS fns;
 
-<<<<<<< HEAD
-  di.backend->lookup(QType(QType::NS), di.zone);
-  while(di.backend->get(rr))
-    nsset.insert(rr.content);
-
-  for(set<string>::const_iterator j=nsset.begin();j!=nsset.end();++j) {
-    vector<string> nsips=fns.lookup(DNSName(*j), di.backend);
-    if(nsips.empty())
-      L<<Logger::Warning<<"Unable to queue notification of domain '"<<di.zone<<"': nameservers do not resolve!"<<endl;
-    else
-      for(vector<string>::const_iterator k=nsips.begin();k!=nsips.end();++k) {
-        const ComboAddress caIp(*k, 53);
-        if(!d_preventSelfNotification || !AddressIsUs(caIp)) {
-          if(!d_onlyNotify.match(&caIp))
-            L<<Logger::Info<<"Skipped notification of domain '"<<di.zone<<"' to "<<*j<<" because it does not match only-notify."<<endl;
-          else
-            ips.insert(caIp.toStringWithPort());
-=======
+
   if (d_onlyNotify.size()) {
     B->lookup(QType(QType::NS),domain);
     while(B->get(rr))
@@ -85,22 +68,14 @@
             else
               ips.insert(caIp.toStringWithPort());
           }
->>>>>>> 45879fae
         }
     }
 
-<<<<<<< HEAD
-  for(set<string>::const_iterator j=ips.begin();j!=ips.end();++j) {
-    L<<Logger::Warning<<"Queued notification of domain '"<<di.zone<<"' to "<<*j<<endl;
-    d_nq.add(di.zone,*j);
-    hasQueuedItem=true;
-=======
     for(set<string>::const_iterator j=ips.begin();j!=ips.end();++j) {
       L<<Logger::Warning<<"Queued notification of domain '"<<domain<<"' to "<<*j<<endl;
       d_nq.add(domain,*j);
       hasQueuedItem=true;
     }
->>>>>>> 45879fae
   }
 
   set<string> alsoNotify(d_alsoNotify);
