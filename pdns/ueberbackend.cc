/*
    PowerDNS Versatile Database Driven Nameserver
    Copyright (C) 2005 - 2011  PowerDNS.COM BV

    This program is free software; you can redistribute it and/or modify
    it under the terms of the GNU General Public License version 2 as 
    published by the Free Software Foundation

    Additionally, the license of this program contains a special
    exception which allows to distribute the program in binary form when
    it is linked against OpenSSL.

    This program is distributed in the hope that it will be useful,
    but WITHOUT ANY WARRANTY; without even the implied warranty of
    MERCHANTABILITY or FITNESS FOR A PARTICULAR PURPOSE.  See the
    GNU General Public License for more details.

    You should have received a copy of the GNU General Public License
    along with this program; if not, write to the Free Software
    Foundation, Inc., 51 Franklin St, Fifth Floor, Boston, MA  02110-1301  USA
*/
#include <boost/archive/binary_iarchive.hpp>
#include <boost/archive/binary_oarchive.hpp>

#include "packetcache.hh"
#include "utility.hh"

#ifdef HAVE_CONFIG_H
# include "config.h"
#endif // HAVE_CONFIG_H

#include <string>
#include <map>
#include <sys/types.h>
#include <sstream>
#include <errno.h>
#include <iostream>
#include <sstream>
#include <functional>
#include <boost/foreach.hpp>
#include "dns.hh"
#include "arguments.hh"
#include "dnsbackend.hh"
#include "ueberbackend.hh"
#include "dnspacket.hh"
#include "logger.hh"
#include "statbag.hh"
#include <boost/serialization/vector.hpp>


extern StatBag S;

vector<UeberBackend *>UeberBackend::instances;
pthread_mutex_t UeberBackend::instances_lock=PTHREAD_MUTEX_INITIALIZER;

sem_t UeberBackend::d_dynserialize;
string UeberBackend::s_status;

// initially we are blocked
bool UeberBackend::d_go=false;
pthread_mutex_t  UeberBackend::d_mut = PTHREAD_MUTEX_INITIALIZER;
pthread_cond_t UeberBackend::d_cond = PTHREAD_COND_INITIALIZER;

int UeberBackend::s_s=-1; // ?

#ifdef NEED_RTLD_NOW
#define RTLD_NOW RTLD_LAZY
#endif

//! Loads a module and reports it to all UeberBackend threads
bool UeberBackend::loadmodule(const string &name)
{
  // TODO: Implement dynamic loading?
#if !defined(DARWIN)
  void *dlib=dlopen(name.c_str(), RTLD_NOW);
  
  if(dlib == NULL) {
    L<<Logger::Warning <<"Unable to load module '"<<name<<"': "<<dlerror() << endl; 
    if(name.find("gsqlite3")!=string::npos)
      L<<Logger::Warning <<"Trying to load gsqlite3backend? Make sure pdns_server was compiled with sqlite3!" <<endl;
    return false;
  }
  
  return true;

#else
  L << Logger::Warning << "This version doesn't support dynamic loading (yet)." << endl;
   return false;

#endif
}

void UeberBackend::go(void)
{
  pthread_mutex_lock(&d_mut);
  d_go=true;
  pthread_cond_broadcast(&d_cond);
  pthread_mutex_unlock(&d_mut);
}

bool UeberBackend::getDomainInfo(const string &domain, DomainInfo &di)
{
  check_op_requests();
  for(vector<DNSBackend *>::const_iterator i=backends.begin();i!=backends.end();++i)
    if((*i)->getDomainInfo(domain, di))
      return true;
  return false;
}

bool UeberBackend::createDomain(const string &domain)
{
  BOOST_FOREACH(DNSBackend* mydb, backends) {
    if(mydb->createDomain(domain)) {
      return true;
    }
  }
  return false;
}

int UeberBackend::addDomainKey(const string& name, const KeyData& key)
{
  int ret;
  check_op_requests();
  BOOST_FOREACH(DNSBackend* db, backends) {
    if((ret = db->addDomainKey(name, key)) >= 0)
      return ret;
  }
  return -1;
}
bool UeberBackend::getDomainKeys(const string& name, unsigned int kind, std::vector<KeyData>& keys)
{
  check_op_requests();
  BOOST_FOREACH(DNSBackend* db, backends) {
    if(db->getDomainKeys(name, kind, keys))
      return true;
  }
  return false;
}

bool UeberBackend::getDomainMetadata(const string& name, const std::string& kind, std::vector<std::string>& meta)
{
  check_op_requests();
  BOOST_FOREACH(DNSBackend* db, backends) {
    if(db->getDomainMetadata(name, kind, meta))
      return true;
  }
  return false;
}

bool UeberBackend::setDomainMetadata(const string& name, const std::string& kind, const std::vector<std::string>& meta)
{
  check_op_requests();
  BOOST_FOREACH(DNSBackend* db, backends) {
    if(db->setDomainMetadata(name, kind, meta))
      return true;
  }
  return false;
}

bool UeberBackend::activateDomainKey(const string& name, unsigned int id)
{
  check_op_requests();
  BOOST_FOREACH(DNSBackend* db, backends) {
    if(db->activateDomainKey(name, id))
      return true;
  }
  return false;
}

bool UeberBackend::deactivateDomainKey(const string& name, unsigned int id)
{
  check_op_requests();
  BOOST_FOREACH(DNSBackend* db, backends) {
    if(db->deactivateDomainKey(name, id))
      return true;
  }
  return false;
}

bool UeberBackend::removeDomainKey(const string& name, unsigned int id)
{
  check_op_requests();
  BOOST_FOREACH(DNSBackend* db, backends) {
    if(db->removeDomainKey(name, id))
      return true;
  }
  return false;
}


bool UeberBackend::getTSIGKey(const string& name, string* algorithm, string* content)
{
  check_op_requests();
  BOOST_FOREACH(DNSBackend* db, backends) {
    if(db->getTSIGKey(name, algorithm, content))
      return true;
  }
  return false;
}


bool UeberBackend::setTSIGKey(const string& name, const string& algorithm, const string& content)
{
  BOOST_FOREACH(DNSBackend* db, backends) {
    if(db->setTSIGKey(name, algorithm, content))
      return true;
  }
  return false;
}

bool UeberBackend::deleteTSIGKey(const string& name)
{
  BOOST_FOREACH(DNSBackend* db, backends) {
    if(db->deleteTSIGKey(name))
      return true;
  }
  return false;
}

bool UeberBackend::getTSIGKeys(std::vector< struct TSIGKey > &keys)
{
  BOOST_FOREACH(DNSBackend* db, backends) {
    db->getTSIGKeys(keys);
  }
  return true;
}

/* Called from anywhere to signal a reload of all backend databases */
void UeberBackend::reload_all()
{
  BOOST_FOREACH(UeberBackend* b, instances) {
    b->cur_op_request = RELOAD;
  }
}
void UeberBackend::rediscover_all()
{
  BOOST_FOREACH(UeberBackend* b, instances) {
    b->cur_op_request = REDISCOVER;
  }
}

/* OPS */
void UeberBackend::reload()
{
  for ( vector< DNSBackend * >::iterator i = backends.begin(); i != backends.end(); ++i )
  {
    ( *i )->reload();
  }
}

void UeberBackend::rediscover(string *status)
{
  
  for ( vector< DNSBackend * >::iterator i = backends.begin(); i != backends.end(); ++i )
  {
    string tmpstr;
    ( *i )->rediscover(&tmpstr);
  }
}


void UeberBackend::getUnfreshSlaveInfos(vector<DomainInfo>* domains)
{
  check_op_requests();
  for ( vector< DNSBackend * >::iterator i = backends.begin(); i != backends.end(); ++i )
  {
    ( *i )->getUnfreshSlaveInfos( domains );
  }  
}



void UeberBackend::getUpdatedMasters(vector<DomainInfo>* domains)
{
  check_op_requests();
  for ( vector< DNSBackend * >::iterator i = backends.begin(); i != backends.end(); ++i )
  {
    ( *i )->getUpdatedMasters( domains );
  }
}

<<<<<<< HEAD
bool UeberBackend::getAuth(DNSPacket *p, SOAData *sd, const string &target, int *zoneId)
{
  size_t best_match_len = 0;
  bool from_cache = false;  // Was this result fetched from the cache?

  check_op_requests();

  // If not special case, first find the best match from the cache
  if( sd->db != (DNSBackend *)-1 && d_cache_ttl ) {
      string subdomain(target);
      int cstat, loops = 0;
      do {
        d_question.qtype = QType::SOA;
        d_question.qname = subdomain;
        d_question.zoneId = -1;

        cstat = cacheHas(d_question,d_answers);

        if(cstat==1 && !d_answers.empty()) {
          fillSOAData(d_answers[0].content,*sd);
          sd->domain_id = d_answers[0].domain_id;
          sd->ttl = d_answers[0].ttl;
          sd->db = 0;
          sd->qname = subdomain;
          //L<<Logger::Error<<"Best cache match: " << sd->qname << " itteration " << loops <<endl;

          // Found first time round this must be the best match
          if( loops == 0 )
            return true;

          from_cache = true;
          best_match_len = sd->qname.length();

          break;
        }
        loops++;
      }
      while( chopOff( subdomain ) );   // 'www.powerdns.org' -> 'powerdns.org' -> 'org' -> ''
  }

  for(vector<DNSBackend *>::const_iterator i=backends.begin(); i!=backends.end();++i)
    if((*i)->getAuth(p, sd, target, zoneId, best_match_len)) {
        best_match_len = sd->qname.length();
        from_cache = false;

        // Shortcut for the case that we got a direct hit - no need to go
        // through the other backends then.
        if( best_match_len == target.length() )
            goto auth_found;
    }

  if( best_match_len == 0 )
      return false;

auth_found:
    // Insert into cache
    if( d_cache_ttl && ! from_cache ) {
        //L<<Logger::Error<<"Saving auth cache for " << sd->qname <<endl;
        d_question.qtype = QType::SOA;
        d_question.qname = sd->qname;
        d_question.zoneId = -1;

        DNSResourceRecord rr;
        rr.qname = sd->qname;
        rr.qtype = QType::SOA;
        rr.content = serializeSOAData(*sd);
        rr.ttl = sd->ttl;
        rr.domain_id = sd->domain_id;
        vector<DNSResourceRecord> rrs;
        rrs.push_back(rr);
        addCache(d_question, rrs);
    }

    return true;
=======
void UeberBackend::check_op_requests()
{
    if( !cur_op_request )
        return;

    switch(cur_op_request) {

        case RELOAD:
            reload();
            break;

        case REDISCOVER:
            rediscover();
            break;

        default:
            break;
    }
    cur_op_request = NONE;
>>>>>>> 85a41ee7
}

/** special trick - if sd.db is set to -1, the cache is ignored */
bool UeberBackend::getSOA(const string &domain, SOAData &sd, DNSPacket *p)
{
  d_question.qtype=QType::SOA;
  d_question.qname=domain;
  d_question.zoneId=-1;
    
  if(sd.db!=(DNSBackend *)-1) {
    int cstat=cacheHas(d_question,d_answers);
    if(cstat==0) { // negative
      return false;
    }
    else if(cstat==1 && !d_answers.empty()) {
      fillSOAData(d_answers[0].content,sd);
      sd.domain_id=d_answers[0].domain_id;
      sd.ttl=d_answers[0].ttl;
      sd.db=0;
      return true;
    }
  }
    
  check_op_requests();
  for(vector<DNSBackend *>::const_iterator i=backends.begin();i!=backends.end();++i)
    if((*i)->getSOA(domain, sd, p)) {
      DNSResourceRecord rr;
      rr.qname=domain;
      rr.qtype=QType::SOA;
      rr.content=serializeSOAData(sd);
      rr.ttl=sd.ttl;
      rr.domain_id=sd.domain_id;
      vector<DNSResourceRecord> rrs;
      rrs.push_back(rr);
      addCache(d_question, rrs);
      return true;
    }

  addNegCache(d_question); 
  return false;
}

bool UeberBackend::superMasterBackend(const string &ip, const string &domain, const vector<DNSResourceRecord>&nsset, string *account, DNSBackend **db)
{
  check_op_requests();
  for(vector<DNSBackend *>::const_iterator i=backends.begin();i!=backends.end();++i)
    if((*i)->superMasterBackend(ip,domain,nsset,account, db))
      return true;
  return false;

}

void UeberBackend::setStatus(const string &st)
{
  s_status=st;
}

UeberBackend::UeberBackend(const string &pname)
{
  pthread_mutex_lock(&instances_lock);
  instances.push_back(this); // report to the static list of ourself
  pthread_mutex_unlock(&instances_lock);

  tid=pthread_self(); 
  stale=false;

  backends=BackendMakers().all(pname=="key-only");
}

void UeberBackend::die()
{
  cleanup();
  stale=true;
}

void del(DNSBackend* d)
{
  delete d;
}

void cleanup_backends(UeberBackend *b)
{
  for_each(b->backends.begin(),b->backends.end(),del);
  b->backends.clear();
}

void UeberBackend::cleanup()
{
  pthread_mutex_lock(&instances_lock);

  remove(instances.begin(),instances.end(),this);
  instances.resize(instances.size()-1);

  pthread_mutex_unlock(&instances_lock);

  cleanup_backends(this);
}

// silly Solaris fix
#undef PC

// returns -1 for miss, 0 for negative match, 1 for hit
int UeberBackend::cacheHas(const Question &q, vector<DNSResourceRecord> &rrs)
{
  extern PacketCache PC;
  static unsigned int *qcachehit=S.getPointer("query-cache-hit");
  static unsigned int *qcachemiss=S.getPointer("query-cache-miss");

  static int negqueryttl=::arg().asNum("negquery-cache-ttl");
  static int queryttl=::arg().asNum("query-cache-ttl");

  if(!negqueryttl && !queryttl) {
    (*qcachemiss)++;
    return -1;
  }

  string content;
  //  L<<Logger::Warning<<"looking up: '"<<q.qname+"'|N|"+q.qtype.getName()+"|"+itoa(q.zoneId)<<endl;

  bool ret=PC.getEntry(q.qname, q.qtype, PacketCache::QUERYCACHE, content, q.zoneId);   // think about lowercasing here
  if(!ret) {
    (*qcachemiss)++;
    return -1;
  }
  (*qcachehit)++;
  if(content.empty()) // negatively cached
    return 0;
  
  std::istringstream istr(content);
  boost::archive::binary_iarchive boa(istr, boost::archive::no_header);
  rrs.clear();
  boa >> rrs;
  return 1;
}

void UeberBackend::addNegCache(const Question &q)
{
  extern PacketCache PC;
  static int negqueryttl=::arg().asNum("negquery-cache-ttl");
  if(!negqueryttl)
    return;
  // we should also not be storing negative answers if a pipebackend does scopeMask, but we can't pass a negative scopeMask in an empty set!
  PC.insert(q.qname, q.qtype, PacketCache::QUERYCACHE, "", negqueryttl, q.zoneId);
}

void UeberBackend::addCache(const Question &q, const vector<DNSResourceRecord> &rrs)
{
  extern PacketCache PC;
  static unsigned int queryttl=::arg().asNum("query-cache-ttl");
  unsigned int cachettl;

  if(!queryttl)
    return;
  
  //  L<<Logger::Warning<<"inserting: "<<q.qname+"|N|"+q.qtype.getName()+"|"+itoa(q.zoneId)<<endl;
  std::ostringstream ostr;
  boost::archive::binary_oarchive boa(ostr, boost::archive::no_header);

  cachettl = queryttl;
  BOOST_FOREACH(DNSResourceRecord rr, rrs) {
    if (rr.ttl < queryttl)
      cachettl = rr.ttl;
    if (rr.scopeMask)
      return;
  }

  boa << rrs;
  PC.insert(q.qname, q.qtype, PacketCache::QUERYCACHE, ostr.str(), cachettl, q.zoneId);
}

void UeberBackend::alsoNotifies(const string &domain, set<string> *ips)
{
  check_op_requests();
  for ( vector< DNSBackend * >::iterator i = backends.begin(); i != backends.end(); ++i )
    (*i)->alsoNotifies(domain,ips);
}

UeberBackend::~UeberBackend()
{
  DLOG(L<<Logger::Error<<"UeberBackend destructor called, removing ourselves from instances, and deleting our backends"<<endl);
  cleanup();
}

// this handle is more magic than most
void UeberBackend::lookup(const QType &qtype,const string &qname, DNSPacket *pkt_p, int zoneId)
{
  if(stale) {
    L<<Logger::Error<<"Stale ueberbackend received question, signalling that we want to be recycled"<<endl;
    throw PDNSException("We are stale, please recycle");
  }

  DLOG(L<<"UeberBackend received question for "<<qtype.getName()<<" of "<<qname<<endl);
  if(!d_go) {
    pthread_mutex_lock(&d_mut);
    while (d_go==false) {
      L<<Logger::Error<<"UeberBackend is blocked, waiting for 'go'"<<endl;
      pthread_cond_wait(&d_cond, &d_mut);
      L<<Logger::Error<<"Broadcast received, unblocked"<<endl;
    }
    pthread_mutex_unlock(&d_mut);
  }

  domain_id=zoneId;

  d_handle.i=0;
  d_handle.qtype=qtype;
  d_handle.qname=qname;
  d_handle.pkt_p=pkt_p;
  d_ancount=0;

  if(!backends.size()) {
    L<<Logger::Error<<Logger::NTLog<<"No database backends available - unable to answer questions."<<endl;
    stale=true; // please recycle us! 
    throw PDNSException("We are stale, please recycle");
  }

  check_op_requests();

  d_question.qtype=qtype;
  d_question.qname=qname;
  d_question.zoneId=zoneId;
  int cstat=cacheHas(d_question, d_answers);
  if(cstat<0) { // nothing
    d_negcached=d_cached=false;
    d_answers.clear(); 
    (d_handle.d_hinterBackend=backends[d_handle.i++])->lookup(qtype, qname,pkt_p,zoneId);
  } 
  else if(cstat==0) {
    d_negcached=true;
    d_cached=false;
    d_answers.clear();
  }
  else {
    d_negcached=false;
    d_cached=true;
    d_cachehandleiter = d_answers.begin();
  }

  d_handle.parent=this;
}

void UeberBackend::getAllDomains(vector<DomainInfo> *domains) {
  check_op_requests();
  for (vector<DNSBackend*>::iterator i = backends.begin(); i != backends.end(); ++i )
  {
    (*i)->getAllDomains(domains);
  }
}

bool UeberBackend::get(DNSResourceRecord &rr)
{
  if(d_negcached) {
    return false; 
  }

  if(d_cached) {
    if(d_cachehandleiter != d_answers.end()) {
      rr=*d_cachehandleiter++;;
      return true;
    }
    return false;
  }

  /* Don't check_op_requests - don't reload a backend in the middle of a zone fetch operation */
  if(!d_handle.get(rr)) {
    if(!d_ancount && !d_handle.qname.empty()) // don't cache axfr
      addNegCache(d_question);

    addCache(d_question, d_answers);
    d_answers.clear();
    return false;
  }
  d_ancount++;
  d_answers.push_back(rr);
  return true;
}

bool UeberBackend::list(const string &target, int domain_id)
{
  L<<Logger::Error<<"UeberBackend::list called, should NEVER EVER HAPPEN"<<endl;
  exit(1);
  return false;
}


AtomicCounter UeberBackend::handle::instances(0);

UeberBackend::handle::handle()
{
  //  L<<Logger::Warning<<"Handle instances: "<<instances<<endl;
  ++instances;
}

UeberBackend::handle::~handle()
{
  --instances;
}

bool UeberBackend::handle::get(DNSResourceRecord &r)
{
  DLOG(L << "Ueber get() was called for a "<<qtype.getName()<<" record" << endl);
  bool isMore=false;
  while(d_hinterBackend && !(isMore=d_hinterBackend->get(r))) { // this backend out of answers
    if(i<parent->backends.size()) {
      DLOG(L<<"Backend #"<<i<<" of "<<parent->backends.size()
           <<" out of answers, taking next"<<endl);
      
      d_hinterBackend=parent->backends[i++];
      d_hinterBackend->lookup(qtype,qname,pkt_p,parent->domain_id);
    }
    else 
      break;

    DLOG(L<<"Now asking backend #"<<i<<endl);
  }

  if(!isMore && i==parent->backends.size()) {
    DLOG(L<<"UeberBackend reached end of backends"<<endl);
    return false;
  }

  DLOG(L<<"Found an answering backend - will not try another one"<<endl);
  i=parent->backends.size(); // don't go on to the next backend
  return true;
}<|MERGE_RESOLUTION|>--- conflicted
+++ resolved
@@ -279,7 +279,6 @@
   }
 }
 
-<<<<<<< HEAD
 bool UeberBackend::getAuth(DNSPacket *p, SOAData *sd, const string &target, int *zoneId)
 {
   size_t best_match_len = 0;
@@ -354,7 +353,8 @@
     }
 
     return true;
-=======
+}
+
 void UeberBackend::check_op_requests()
 {
     if( !cur_op_request )
@@ -374,7 +374,6 @@
             break;
     }
     cur_op_request = NONE;
->>>>>>> 85a41ee7
 }
 
 /** special trick - if sd.db is set to -1, the cache is ignored */
