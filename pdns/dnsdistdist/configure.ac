AC_PREREQ([2.61])

AC_INIT([dnsdist], m4_esyscmd(build-aux/gen-version))
AM_INIT_AUTOMAKE([foreign dist-bzip2 no-dist-gzip parallel-tests 1.11 subdir-objects])
AM_SILENT_RULES([yes])
AC_CONFIG_MACRO_DIR([m4])
AC_CONFIG_HEADERS([config.h])
AC_PROG_CC
AC_PROG_CXX
AC_LANG([C++])
AC_GNU_SOURCE

AC_DEFINE([DNSDIST], [1],
  [This is dnsdist]
)

LT_PREREQ([2.2.2])
LT_INIT([disable-static])

PDNS_WITH_LIBSODIUM
PDNS_CHECK_DNSTAP
PDNS_CHECK_RAGEL([dnslabeltext.cc], [www.dnsdist.org])
PDNS_CHECK_LIBEDIT
PDNS_CHECK_CLOCK_GETTIME

PDNS_CHECK_OS
PTHREAD_SET_NAME
PDNS_CHECK_NETWORK_LIBS
PDNS_CHECK_PTHREAD_NP
PDNS_CHECK_SECURE_MEMSET


PDNS_WITH_PROTOBUF

boost_required_version=1.42
BOOST_REQUIRE([$boost_required_version])

PDNS_ENABLE_UNIT_TESTS
PDNS_WITH_RE2
DNSDIST_ENABLE_DNSCRYPT
PDNS_WITH_EBPF
PDNS_WITH_NET_SNMP
PDNS_WITH_LIBCAP

AX_AVAILABLE_SYSTEMD
AX_CHECK_SYSTEMD_FEATURES
AM_CONDITIONAL([HAVE_SYSTEMD], [ test x"$systemd" = "xy" ])

AC_SUBST([YAHTTP_CFLAGS], ['-I$(top_srcdir)/ext/yahttp'])
AC_SUBST([YAHTTP_LIBS], ['$(top_builddir)/ext/yahttp/yahttp/libyahttp.la'])

PDNS_WITH_LUA([mandatory])
PDNS_CHECK_LUA_HPP

AM_CONDITIONAL([HAVE_GNUTLS], [false])
AM_CONDITIONAL([HAVE_LIBSSL], [false])
DNSDIST_ENABLE_DNS_OVER_TLS
AS_IF([test "x$enable_dns_over_tls" != "xno"], [
  DNSDIST_WITH_GNUTLS
  DNSDIST_WITH_LIBSSL
  AS_IF([test "$HAVE_LIBSSL" = "1"], [
    # we need libcrypto if libssl is enabled
    PDNS_CHECK_LIBCRYPTO
  ])
  AS_IF([test "$HAVE_GNUTLS" = "0" -a "$HAVE_LIBSSL" = "0"], [
    AC_MSG_ERROR([DNS over TLS support requested but neither GnuTLS nor OpenSSL are available])
  ])
])

DNSDIST_ENABLE_DNS_OVER_HTTPS
PDNS_CHECK_LIBH2OEVLOOP
AS_IF([test "x$enable_dns_over_https" != "xno"], [
  AS_IF([test "$HAVE_LIBH2OEVLOOP" = "0"], [
    AC_MSG_ERROR([DNS over HTTPS support requested but libh2o-evloop was not found])
  ])
  AS_IF([test "$HAVE_LIBSSL" = "0"], [
    AC_MSG_ERROR([DNS over HTTPS support requested but OpenSSL was not found])
  ])
])

AX_CXX_COMPILE_STDCXX_11([ext], [mandatory])

AC_MSG_CHECKING([whether we will enable compiler security checks])
AC_ARG_ENABLE([hardening],
  [AS_HELP_STRING([--disable-hardening], [disable compiler security checks @<:@default=no@:>@])],
  [enable_hardening=$enableval],
  [enable_hardening=yes]
)
AC_MSG_RESULT([$enable_hardening])

AS_IF([test "x$enable_hardening" != "xno"], [
  AC_CC_PIE
  AC_CC_STACK_PROTECTOR
  AC_CC_PARAM_SSP_BUFFER_SIZE([4])
  AC_CC_D_FORTIFY_SOURCE
  AC_LD_RELRO
])

PDNS_ENABLE_SANITIZERS

PDNS_CHECK_VIRTUALENV

LDFLAGS="$RELRO_LDFLAGS $LDFLAGS"

CFLAGS="$PIE_CFLAGS $CFLAGS"
CXXFLAGS="$PIE_CFLAGS $CXXFLAGS"
PROGRAM_LDFLAGS="$PIE_LDFLAGS $PROGRAM_LDFLAGS"
AC_SUBST([PROGRAM_LDFLAGS])

AC_SUBST([AM_CPPFLAGS],
  ["AS_ESCAPE([-I$(top_builddir) -I$(top_srcdir)]) -Wall -O3 -pthread $BOOST_CPPFLAGS"]
)

AC_ARG_VAR(PACKAGEVERSION, [The version used in secpoll queries])
AS_IF([test "x$PACKAGEVERSION" != "x"],
  [AC_DEFINE_UNQUOTED([PACKAGEVERSION], "$PACKAGEVERSION", [Set to the package version used for secpoll])]
)

AC_CONFIG_FILES([Makefile
	ext/yahttp/Makefile
	ext/yahttp/yahttp/Makefile])

AC_OUTPUT

AC_MSG_NOTICE([])
AC_MSG_NOTICE([Configuration summary])
AC_MSG_NOTICE([=====================])
AC_MSG_NOTICE([])
AS_IF([test "x$ac_configure_args" != "x"],
  [summary_conf_opts=$ac_configure_args],
  [summary_conf_opts="(no options)"]
)
AC_MSG_NOTICE([dnsdist configured with: $summary_conf_opts])
AC_MSG_NOTICE([])
AC_MSG_NOTICE([CC: $CC])
AC_MSG_NOTICE([CXX: $CXX])
AC_MSG_NOTICE([LD: $LD])
AC_MSG_NOTICE([CFLAGS: $CFLAGS])
AC_MSG_NOTICE([CPPFLAGS: $CPPFLAGS])
AC_MSG_NOTICE([CXXFLAGS: $CXXFLAGS])
AC_MSG_NOTICE([LDFLAGS: $LDFLAGS])
AC_MSG_NOTICE([LIBS: $LIBS])
AC_MSG_NOTICE([BOOST_CPPFLAGS: $BOOST_CPPFLAGS])
AC_MSG_NOTICE([])
AC_MSG_NOTICE([Features enabled])
AC_MSG_NOTICE([----------------])
AC_MSG_NOTICE([Lua: $LUAPC])
AS_IF([test "x$PROTOBUF_LIBS" != "x" -a x"$PROTOC" != "x"],
  [AC_MSG_NOTICE([Protobuf: yes])],
  [AC_MSG_NOTICE([Protobuf: no])]
)
AS_IF([test "x$systemd" != "xn"],
  [AC_MSG_NOTICE([systemd: yes])],
  [AC_MSG_NOTICE([systemd: no])]
)
AS_IF([test "x$LIBSODIUM_LIBS" != "x"],
  [AC_MSG_NOTICE([libsodium: yes])],
  [AC_MSG_NOTICE([libsodium: no])]
)
AS_IF([test "x$enable_dnscrypt" != "xno"],
  [AC_MSG_NOTICE([DNSCrypt: yes])],
  [AC_MSG_NOTICE([DNSCrypt: no])]
)
AS_IF([test "x$FSTRM_LIBS" != "x"],
  [AC_MSG_NOTICE([dnstap: yes])],
  [AC_MSG_NOTICE([dnstap: no])]
)
AS_IF([test "x$RE2_LIBS" != "x"],
  [AC_MSG_NOTICE([re2: yes])],
  [AC_MSG_NOTICE([re2: no])]
)
AS_IF([test "x$NET_SNMP_LIBS" != "x"],
  [AC_MSG_NOTICE([SNMP: yes])],
  [AC_MSG_NOTICE([SNMP: no])]
)
AS_IF([test "x$enable_dns_over_tls" != "xno"], [
  AC_MSG_NOTICE([DNS over TLS: yes])
  AS_IF([test "x$GNUTLS_LIBS" != "x"],
    [AC_MSG_NOTICE([GnuTLS: yes])],
    [AC_MSG_NOTICE([GnuTLS: no])])
  AS_IF([test "x$LIBSSL_LIBS" != "x"],
    [AC_MSG_NOTICE([OpenSSL: yes])],
    [AC_MSG_NOTICE([OpenSSL: no])])
  ],
  [AC_MSG_NOTICE([DNS over TLS: no])]
)
<<<<<<< HEAD
AS_IF([test "x$GNUTLS_LIBS" != "x"],
  [AC_MSG_NOTICE([GnuTLS: yes])],
  [AC_MSG_NOTICE([GnuTLS: no])]
)
AS_IF([test "x$LIBSSL_LIBS" != "x"],
  [AC_MSG_NOTICE([OpenSSL: yes])],
  [AC_MSG_NOTICE([OpenSSL: no])]
)
AS_IF([test "x$enable_dns_over_https" != "xno"],
  [AC_MSG_NOTICE([DNS over HTTPS (DoH): yes])],
  [AC_MSG_NOTICE([DNS over HTTPS (DoH): no])]
)
=======
>>>>>>> eb5d101b
AC_MSG_NOTICE([])<|MERGE_RESOLUTION|>--- conflicted
+++ resolved
@@ -174,17 +174,13 @@
   [AC_MSG_NOTICE([SNMP: no])]
 )
 AS_IF([test "x$enable_dns_over_tls" != "xno"], [
-  AC_MSG_NOTICE([DNS over TLS: yes])
-  AS_IF([test "x$GNUTLS_LIBS" != "x"],
-    [AC_MSG_NOTICE([GnuTLS: yes])],
-    [AC_MSG_NOTICE([GnuTLS: no])])
-  AS_IF([test "x$LIBSSL_LIBS" != "x"],
-    [AC_MSG_NOTICE([OpenSSL: yes])],
-    [AC_MSG_NOTICE([OpenSSL: no])])
-  ],
+  AC_MSG_NOTICE([DNS over TLS: yes])],
   [AC_MSG_NOTICE([DNS over TLS: no])]
 )
-<<<<<<< HEAD
+AS_IF([test "x$enable_dns_over_https" != "xno"],
+  [AC_MSG_NOTICE([DNS over HTTPS (DoH): yes])],
+  [AC_MSG_NOTICE([DNS over HTTPS (DoH): no])]
+)
 AS_IF([test "x$GNUTLS_LIBS" != "x"],
   [AC_MSG_NOTICE([GnuTLS: yes])],
   [AC_MSG_NOTICE([GnuTLS: no])]
@@ -193,10 +189,4 @@
   [AC_MSG_NOTICE([OpenSSL: yes])],
   [AC_MSG_NOTICE([OpenSSL: no])]
 )
-AS_IF([test "x$enable_dns_over_https" != "xno"],
-  [AC_MSG_NOTICE([DNS over HTTPS (DoH): yes])],
-  [AC_MSG_NOTICE([DNS over HTTPS (DoH): no])]
-)
-=======
->>>>>>> eb5d101b
 AC_MSG_NOTICE([])