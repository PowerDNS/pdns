--- conflicted
+++ resolved
@@ -1118,11 +1118,7 @@
       reset();
   }
   catch(SSqlException &e) {
-<<<<<<< HEAD
     throw PDNSException("Database error trying to insert new domain '"+domain.toString()+"': "+ e.txtReason());
-=======
-    throw DBException("Database error trying to insert new domain '"+domain.toStringRootDot()+"': "+ e.txtReason());
->>>>>>> 6ded341a
   }
   return true;
 }
