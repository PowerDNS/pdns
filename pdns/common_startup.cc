--- conflicted
+++ resolved
@@ -54,11 +54,7 @@
   ::arg().set("smtpredirector","Our smtpredir MX host")="a.misconfigured.powerdns.smtp.server";
   ::arg().set("local-address","Local IP addresses to which we bind")="0.0.0.0";
   ::arg().set("local-ipv6","Local IP address to which we bind")="";
-<<<<<<< HEAD
-  ::arg().setSwitch("reuseport","Enable higher performance on compliant kernels by using SO_REUSEPORT allowing each receiver thread to open its own socket")="";
-=======
   ::arg().setSwitch("reuseport","Enable higher performance on compliant kernels by using SO_REUSEPORT allowing each receiver thread to open its own socket")="no";
->>>>>>> bca4751c
   ::arg().set("query-local-address","Source IP address for sending queries")="0.0.0.0";
   ::arg().set("query-local-address6","Source IPv6 address for sending queries")="::";
   ::arg().set("overload-queue-length","Maximum queuelength moving to packetcache only")="0";
