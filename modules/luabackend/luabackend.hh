--- conflicted
+++ resolved
@@ -63,13 +63,8 @@
 
 //  MASTER BACKEND
 
-<<<<<<< HEAD
     void getAllMasters(vector<DomainInfo>* domains);
     void setNotifed(int id, uint32_t serial);
-=======
-    void getUpdatedMasters(vector<DomainInfo>* domains);
-    void setNotified(int id, uint32_t serial);
->>>>>>> 897b3833
 
 
 //  SLAVE BACKEND
