/*
    PowerDNS Versatile Database Driven Nameserver
    Copyright (C) 2002-2012  PowerDNS.COM BV

    This program is free software; you can redistribute it and/or modify
    it under the terms of the GNU General Public License version 2 as 
    published by the Free Software Foundation.

    Additionally, the license of this program contains a special
    exception which allows to distribute the program in binary form when
    it is linked against OpenSSL.

    This program is distributed in the hope that it will be useful,
    but WITHOUT ANY WARRANTY; without even the implied warranty of
    MERCHANTABILITY or FITNESS FOR A PARTICULAR PURPOSE.  See the
    GNU General Public License for more details.

    You should have received a copy of the GNU General Public License
    along with this program; if not, write to the Free Software
    Foundation, Inc., 51 Franklin St, Fifth Floor, Boston, MA  02110-1301  USA
*/
#ifndef PDNS_BINDBACKEND_HH
#define PDNS_BINDBACKEND_HH

#include <string>
#include <map>
#include <set>
#include <pthread.h>
#include <time.h>
#include <fstream>
#include <boost/utility.hpp>
#include <boost/shared_ptr.hpp>
#include <boost/tuple/tuple.hpp>
#include <boost/tuple/tuple_comparison.hpp>
#include <boost/multi_index_container.hpp>
#include <boost/multi_index/ordered_index.hpp>
#include <boost/multi_index/identity.hpp>
#include <boost/multi_index/member.hpp>
#include <sys/types.h>
#include <sys/stat.h>
#include <unistd.h>
#include "pdns/lock.hh"
#include "pdns/misc.hh"
#include "pdns/dnsbackend.hh"
#include "pdns/namespaces.hh"
#include "pdns/backends/gsql/ssql.hh"

using namespace ::boost::multi_index;

/** This struct is used within the Bind2Backend to store DNS information. 
    It is almost identical to a DNSResourceRecord, but then a bit smaller and with different sorting rules, which make sure that the SOA record comes up front.
*/
struct Bind2DNSRecord
{
  string qname;
  string content;
  string nsec3hash;
  uint32_t ttl;
  uint16_t qtype;
  mutable bool auth;
  bool operator<(const Bind2DNSRecord& rhs) const
  {
    if(qname < rhs.qname)
      return true;
    if(qname > rhs.qname)
      return false;
    if(qtype==QType::SOA && rhs.qtype!=QType::SOA)
      return true;
    return tie(qtype,content, ttl) < tie(rhs.qtype, rhs.content, rhs.ttl);
  }
};

struct Bind2DNSCompare : std::less<Bind2DNSRecord> 
{ 
    using std::less<Bind2DNSRecord>::operator(); 
    // use operator< 
    bool operator() (const std::string& a, const Bind2DNSRecord& b) const 
    {return a < b.qname;} 
    bool operator() (const Bind2DNSRecord& a, const std::string& b) const 
    {return a.qname < b;} 
    bool operator() (const Bind2DNSRecord& a, const Bind2DNSRecord& b) const
    {
      return a < b;
    }
}; 

struct HashedTag{};

typedef multi_index_container<
  Bind2DNSRecord,
  indexed_by  <
                 ordered_non_unique<identity<Bind2DNSRecord>, Bind2DNSCompare >,
                 ordered_non_unique<tag<HashedTag>, member<Bind2DNSRecord,std::string,&Bind2DNSRecord::nsec3hash> >
              >
> recordstorage_t;

template <typename T>
class LookButDontTouch //  : public boost::noncopyable
{
public:
  LookButDontTouch() 
  {
    pthread_mutex_init(&d_lock, 0);
    pthread_mutex_init(&d_swaplock, 0);
  }
  LookButDontTouch(shared_ptr<T> records) : d_records(records)
  {
    pthread_mutex_init(&d_lock, 0);
    pthread_mutex_init(&d_swaplock, 0);
  }

  shared_ptr<const T> get()
  {
    shared_ptr<const T> ret;
    {
      Lock l(&d_lock);
      ret = d_records;
    }
    return ret;
  }

  shared_ptr<T> getWRITABLE()
  {
    shared_ptr<T> ret;
    {
      Lock l(&d_lock);
      ret = d_records;
    }
    return ret;
  }


  void swap(shared_ptr<T> records)
  {
    Lock l(&d_lock);
    Lock l2(&d_swaplock);
    d_records.swap(records);
  }
  pthread_mutex_t d_lock;
  pthread_mutex_t d_swaplock;
private:
  shared_ptr<T> d_records;
};


/** Class which describes all metadata of a domain for storage by the Bind2Backend, and also contains a pointer to a vector of Bind2DNSRecord's */
class BB2DomainInfo
{
public:
  BB2DomainInfo();
  void setCtime();
  bool current();
  //! configure how often this domain should be checked for changes (on disk)
  void setCheckInterval(time_t seconds);

  bool d_loaded;  //!< if a domain is loaded
  string d_status; //!< message describing status of a domain, for human consumption
  mutable bool d_checknow; //!< if this domain has been flagged for a check
  time_t d_ctime;  //!< last known ctime of the file on disk
  string d_name;   //!< actual name of the domain
  string d_filename; //!< full absolute filename of the zone on disk
  unsigned int d_id;  //!< internal id of the domain
  time_t d_lastcheck; //!< last time domain was checked for freshness
  vector<string> d_masters;     //!< IP address of the master of this domain
  set<string> d_also_notify; //!< IP list of hosts to also notify

  uint32_t d_lastnotified; //!< Last serial number we notified our slaves of

  LookButDontTouch<recordstorage_t> d_records;  //!< the actual records belonging to this domain
private:
  time_t getCtime();
  time_t d_checkinterval;
};

class SSQLite3;
class NSEC3PARAMRecordContent;

struct NameTag
{};

class Bind2Backend : public DNSBackend
{
public:
  Bind2Backend(const string &suffix="", bool loadZones=true); 
  ~Bind2Backend();
  void getUnfreshSlaveInfos(vector<DomainInfo> *unfreshDomains);
  void getUpdatedMasters(vector<DomainInfo> *changedDomains);
  bool getDomainInfo(const string &domain, DomainInfo &di);
  time_t getCtime(const string &fname);
   // DNSSEC
  virtual bool getBeforeAndAfterNamesAbsolute(uint32_t id, const std::string& qname, std::string& unhashed, std::string& before, std::string& after);
  void lookup(const QType &, const string &qdomain, DNSPacket *p=0, int zoneId=-1);
  bool list(const string &target, int id, bool include_disabled=false);
  bool get(DNSResourceRecord &);
  void getAllDomains(vector<DomainInfo> *domains, bool include_disabled=false);

  static DNSBackend *maker();
  static pthread_mutex_t s_startup_lock;

  void setFresh(uint32_t domain_id);
  void setNotified(uint32_t id, uint32_t serial);
  bool startTransaction(const string &qname, int id);
  bool feedRecord(const DNSResourceRecord &r, string *ordername=0);
  bool commitTransaction();
  bool abortTransaction();
  void alsoNotifies(const string &domain, set<string> *ips);

// the DNSSEC related (getDomainMetadata has broader uses too)
  virtual bool getAllDomainMetadata(const string& name, std::map<std::string, std::vector<std::string> >& meta);
  virtual bool getDomainMetadata(const string& name, const std::string& kind, std::vector<std::string>& meta);
  virtual bool setDomainMetadata(const string& name, const std::string& kind, const std::vector<std::string>& meta);
  virtual bool getDomainKeys(const string& name, unsigned int kind, std::vector<KeyData>& keys);
  virtual bool removeDomainKey(const string& name, unsigned int id);
  virtual int addDomainKey(const string& name, const KeyData& key);
  virtual bool activateDomainKey(const string& name, unsigned int id);
  virtual bool deactivateDomainKey(const string& name, unsigned int id);
  virtual bool getTSIGKey(const string& name, string* algorithm, string* content);
  virtual bool setTSIGKey(const string& name, const string& algorithm, const string& content);
  virtual bool deleteTSIGKey(const string& name);
  virtual bool getTSIGKeys(std::vector< struct TSIGKey > &keys);
  virtual bool doesDNSSEC();
  // end of DNSSEC 

  typedef multi_index_container < BB2DomainInfo , 
				  indexed_by < ordered_unique<member<BB2DomainInfo, unsigned int, &BB2DomainInfo::d_id> >,
					       ordered_unique<tag<NameTag>, member<BB2DomainInfo, std::string, &BB2DomainInfo::d_name>, CIStringCompare >
					       > > state_t;
  static state_t s_state;
  static pthread_rwlock_t s_state_lock;

  void parseZoneFile(BB2DomainInfo *bbd);
  void insertRecord(BB2DomainInfo& bbd, const string &qname, const QType &qtype, const string &content, int ttl, const std::string& hashed=string(), bool *auth=0);
  void rediscover(string *status=0);

  bool isMaster(const string &name, const string &ip);

  // for supermaster support
  bool superMasterBackend(const string &ip, const string &domain, const vector<DNSResourceRecord>&nsset, string *nameserver, string *account, DNSBackend **db);
  static pthread_mutex_t s_supermaster_config_lock;
  bool createSlaveDomain(const string &ip, const string &domain, const string &nameserver, const string &account);

private:
  void setupDNSSEC();
  void setupStatements();
  void freeStatements();
  void release(SSqlStatement**);
  static bool safeGetBBDomainInfo(int id, BB2DomainInfo* bbd);
  static void safePutBBDomainInfo(const BB2DomainInfo& bbd);
  static bool safeGetBBDomainInfo(const std::string& name, BB2DomainInfo* bbd);
  static bool safeRemoveBBDomainInfo(const std::string& name);
  bool GetBBDomainInfo(int id, BB2DomainInfo** bbd);
  shared_ptr<SSQLite3> d_dnssecdb;
  bool d_hybrid;
  bool getNSEC3PARAM(const std::string& zname, NSEC3PARAMRecordContent* ns3p);
  class handle
  {
  public:
    bool get(DNSResourceRecord &);
    void reset();
    
    handle();

    shared_ptr<const recordstorage_t > d_records;
    recordstorage_t::const_iterator d_iter, d_end_iter;
    recordstorage_t::const_iterator d_qname_iter;
    recordstorage_t::const_iterator d_qname_end;

    bool d_list;
    int id;

    string qname;
    string domain;
    QType qtype;
    bool mustlog;

  private:
    bool get_normal(DNSResourceRecord &);
    bool get_list(DNSResourceRecord &);

    void operator=(const handle& ); // don't go copying this
    handle(const handle &);
  };

  static int s_first;                                  //!< this is raised on construction to prevent multiple instances of us being generated
  static bool s_ignore_broken_records;

  static string s_binddirectory;                              //!< this is used to store the 'directory' setting of the bind configuration
  string d_logprefix;

  set<string> alsoNotify; //!< this is used to store the also-notify list of interested peers.

  BB2DomainInfo createDomainEntry(const string &domain, const string &filename); //!< does not insert in s_state

  int d_transaction_id;
  string d_transaction_tmpname;

  ofstream *d_of;
  handle d_handle;

  void queueReloadAndStore(unsigned int id);
  bool findBeforeAndAfterUnhashed(BB2DomainInfo& bbd, const std::string& qname, std::string& unhashed, std::string& before, std::string& after);
  void reload();
  static string DLDomStatusHandler(const vector<string>&parts, Utility::pid_t ppid);
  static string DLListRejectsHandler(const vector<string>&parts, Utility::pid_t ppid);
  static string DLReloadNowHandler(const vector<string>&parts, Utility::pid_t ppid);
  static string DLAddDomainHandler(const vector<string>&parts, Utility::pid_t ppid);
  static void fixupAuth(shared_ptr<recordstorage_t> records);
  void doEmptyNonTerminals(BB2DomainInfo& bbd, bool nsec3zone, NSEC3PARAMRecordContent ns3pr);
  void loadConfig(string *status=0);
  static void nukeZoneRecords(BB2DomainInfo *bbd);
<<<<<<< HEAD

  SSqlStatement* d_getAllDomainMetadataQuery_stmt;
  SSqlStatement* d_getDomainMetadataQuery_stmt;
  SSqlStatement* d_deleteDomainMetadataQuery_stmt;
  SSqlStatement* d_insertDomainMetadataQuery_stmt;
  SSqlStatement* d_getDomainKeysQuery_stmt;
  SSqlStatement* d_deleteDomainKeyQuery_stmt;
  SSqlStatement* d_insertDomainKeyQuery_stmt;
  SSqlStatement* d_activateDomainKeyQuery_stmt;
  SSqlStatement* d_deactivateDomainKeyQuery_stmt;
  SSqlStatement* d_getTSIGKeyQuery_stmt;
  SSqlStatement* d_setTSIGKeyQuery_stmt;
  SSqlStatement* d_deleteTSIGKeyQuery_stmt;
  SSqlStatement* d_getTSIGKeysQuery_stmt;
};
=======
};

#endif /* PDNS_BINDBACKEND_HH */
>>>>>>> 680f25f8
<|MERGE_RESOLUTION|>--- conflicted
+++ resolved
@@ -308,7 +308,6 @@
   void doEmptyNonTerminals(BB2DomainInfo& bbd, bool nsec3zone, NSEC3PARAMRecordContent ns3pr);
   void loadConfig(string *status=0);
   static void nukeZoneRecords(BB2DomainInfo *bbd);
-<<<<<<< HEAD
 
   SSqlStatement* d_getAllDomainMetadataQuery_stmt;
   SSqlStatement* d_getDomainMetadataQuery_stmt;
@@ -324,8 +323,5 @@
   SSqlStatement* d_deleteTSIGKeyQuery_stmt;
   SSqlStatement* d_getTSIGKeysQuery_stmt;
 };
-=======
-};
-
-#endif /* PDNS_BINDBACKEND_HH */
->>>>>>> 680f25f8
+
+#endif /* PDNS_BINDBACKEND_HH */