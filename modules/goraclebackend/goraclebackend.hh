--- conflicted
+++ resolved
@@ -13,11 +13,6 @@
 {
 public:
   gOracleBackend(const string &mode, const string &suffix); //!< Makes our connection to the database. Throws an exception if it fails.
-<<<<<<< HEAD
-};
-=======
-  virtual string sqlEscape(const string &name);
 };
 
-#endif /* PDNS_GORACLEBACKEND_HH */
->>>>>>> 680f25f8
+#endif /* PDNS_GORACLEBACKEND_HH */