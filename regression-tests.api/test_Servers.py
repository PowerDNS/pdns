import requests
import unittest
from test_helper import ApiTestCase, is_auth, is_recursor


class Servers(ApiTestCase):

    def test_list_servers(self):
        r = self.session.get(self.url("/api/v1/servers"))
        self.assert_success_json(r)
        lst = r.json()
        self.assertEquals(len(lst), 1)  # only localhost allowed in there
        data = lst[0]
        for k in ('id', 'daemon_type', 'url'):
            self.assertIn(k, data)
        self.assertEquals(data['id'], 'localhost')

    def test_servers_localhost(self):
        r = self.session.get(self.url("/api/v1/servers/localhost"))
        self.assert_success_json(r)
        data = r.json()
        for k in ('id', 'type', 'version', 'daemon_type', 'url', 'zones_url', 'config_url'):
            self.assertIn(k, data)
        self.assertEquals(data['id'], 'localhost')
        self.assertEquals(data['type'], 'Server')
        # or 'recursor' for recursors
        if is_auth():
            daemon_type = 'authoritative'
        elif is_recursor():
            daemon_type = 'recursor'
        else:
            raise RuntimeError('Unknown daemon type')
        self.assertEquals(data['daemon_type'], daemon_type)

    def test_read_config(self):
        r = self.session.get(self.url("/api/v1/servers/localhost/config"))
        self.assert_success_json(r)
        data = dict([(r['name'], r['value']) for r in r.json()])
        self.assertIn('daemon', data)

    def test_read_statistics(self):
        r = self.session.get(self.url("/api/v1/servers/localhost/statistics"))
        self.assert_success_json(r)
        data = r.json()
        self.assertIn('uptime', [e['name'] for e in data])
        if is_auth():
            print(data)
            qtype_stats, respsize_stats, queries_stats, rcode_stats = None, None, None, None
            for elem in data:
                if elem['type'] == 'MapStatisticItem' and elem['name'] == 'response-by-qtype':
                    qtype_stats = elem['value']
                elif elem['type'] == 'MapStatisticItem' and elem['name'] == 'response-sizes':
                    respsize_stats = elem['value']
                elif elem['type'] == 'RingStatisticItem' and elem['name'] == 'queries':
                    queries_stats = elem['value']
                elif elem['type'] == 'MapStatisticItem' and elem['name'] == 'response-by-rcode':
                    rcode_stats = elem['value']
            self.assertIn('A', [e['name'] for e in qtype_stats])
            self.assertIn('60', [e['name'] for e in respsize_stats])
            self.assertIn('example.com/A', [e['name'] for e in queries_stats])
            self.assertIn('No Error', [e['name'] for e in rcode_stats])

    def test_read_one_statistic(self):
        r = self.session.get(self.url("/api/v1/servers/localhost/statistics?statistic=uptime"))
        self.assert_success_json(r)
        data = r.json()
        self.assertIn('uptime', [e['name'] for e in data])

    def test_read_one_non_existent_statistic(self):
        r = self.session.get(self.url("/api/v1/servers/localhost/statistics?statistic=uptimeAAAA"))
        self.assertEquals(r.status_code, 422)
        self.assertIn("Unknown statistic name", r.json()['error'])

<<<<<<< HEAD

    def test_read_metrics(self):
        if is_recursor():
            res = self.session.get(self.url("/metrics"), auth=('whatever', self.webServerBasicAuthPassword), timeout=2.0)
            self.assertEqual(res.status_code, 200)
            # print(res.text)
            found = False
            for line in res.text.splitlines():
                if line[0] == "#":
                    continue
                if line.split(" ")[0] == "pdnsrecursor_uptime":
                    found = True
            self.assertTrue(found,"pdnsrecursor_uptime is missing")
=======
    @unittest.skipIf(is_auth(), "Not applicable")
    def test_read_statistics_using_password(self):
        r = requests.get(self.url("/api/v1/servers/localhost/statistics"), auth=('admin', self.server_web_password))
        self.assertEquals(r.status_code, requests.codes.ok)
        self.assert_success_json(r)
>>>>>>> 4ce3f088
<|MERGE_RESOLUTION|>--- conflicted
+++ resolved
@@ -71,8 +71,6 @@
         self.assertEquals(r.status_code, 422)
         self.assertIn("Unknown statistic name", r.json()['error'])
 
-<<<<<<< HEAD
-
     def test_read_metrics(self):
         if is_recursor():
             res = self.session.get(self.url("/metrics"), auth=('whatever', self.webServerBasicAuthPassword), timeout=2.0)
@@ -85,10 +83,9 @@
                 if line.split(" ")[0] == "pdnsrecursor_uptime":
                     found = True
             self.assertTrue(found,"pdnsrecursor_uptime is missing")
-=======
+            
     @unittest.skipIf(is_auth(), "Not applicable")
     def test_read_statistics_using_password(self):
         r = requests.get(self.url("/api/v1/servers/localhost/statistics"), auth=('admin', self.server_web_password))
         self.assertEquals(r.status_code, requests.codes.ok)
-        self.assert_success_json(r)
->>>>>>> 4ce3f088
+        self.assert_success_json(r)